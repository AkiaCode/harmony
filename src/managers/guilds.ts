import { fetchAuto } from '../../deps.ts'
import { Client } from '../models/client.ts'
import { Guild } from '../structures/guild.ts'
<<<<<<< HEAD
import { Template } from '../structures/template.ts'
import { GUILD } from '../types/endpoint.ts'
import { GuildPayload, MemberPayload } from '../types/guild.ts'
=======
import { Role } from '../structures/role.ts'
import { GUILD, GUILDS, GUILD_PREVIEW } from '../types/endpoint.ts'
import {
  GuildPayload,
  MemberPayload,
  GuildCreateRolePayload,
  GuildCreatePayload,
  GuildCreateChannelPayload,
  GuildPreview,
  GuildPreviewPayload,
  GuildModifyOptions,
  GuildModifyPayload,
  GuildCreateOptions
} from '../types/guild.ts'
>>>>>>> 8927939d
import { BaseManager } from './base.ts'
import { MembersManager } from './members.ts'
import { fetchAuto } from '../../deps.ts'
import { Emoji } from '../structures/emoji.ts'

export class GuildManager extends BaseManager<GuildPayload, Guild> {
  constructor(client: Client) {
    super(client, 'guilds', Guild)
  }

  async fetch(id: string): Promise<Guild> {
    return await new Promise((resolve, reject) => {
      this.client.rest
        .get(GUILD(id))
        .then(async (data: any) => {
          this.set(id, data)

          const guild = new Guild(this.client, data)

          if ((data as GuildPayload).members !== undefined) {
            const members = new MembersManager(this.client, guild)
            await members.fromPayload(
              (data as GuildPayload).members as MemberPayload[]
            )
            guild.members = members
          }

          resolve(guild)
        })
        .catch((e) => reject(e))
    })
  }

<<<<<<< HEAD
  /** Create a new guild based on a template. */
  async createFromTemplate(
    template: Template | string,
    name: string,
    icon?: string
  ): Promise<Guild> {
    if (icon?.startsWith('http') === true) icon = await fetchAuto(icon)
    const guild = await this.client.rest.api.guilds.templates[
      typeof template === 'object' ? template.code : template
    ].post({ name, icon })
    return new Guild(this.client, guild)
=======
  /**
   * Creates a guild. Returns Guild. Fires guildCreate event.
   * @param options Options for creating a guild
   */
  async create(options: GuildCreateOptions): Promise<Guild> {
    // eslint-disable-next-line @typescript-eslint/strict-boolean-expressions
    if (options.icon !== undefined && !options.icon.startsWith('data:')) {
      options.icon = await fetchAuto(options.icon)
    }

    const body: GuildCreatePayload = {
      name: options.name,
      region: options.region,
      icon: options.icon,
      verification_level: options.verificationLevel,
      roles:
        options.roles !== undefined
          ? options.roles.map((obj) => {
              let result: GuildCreateRolePayload
              if (obj instanceof Role) {
                result = {
                  id: obj.id,
                  name: obj.name,
                  color: obj.color,
                  hoist: obj.hoist,
                  position: obj.position,
                  permissions: obj.permissions.bitfield.toString(),
                  managed: obj.managed,
                  mentionable: obj.mentionable
                }
              } else {
                result = obj
              }

              return result
            })
          : undefined,
      channels:
        options.channels !== undefined
          ? options.channels.map(
              (obj): GuildCreateChannelPayload => ({
                id: obj.id,
                name: obj.name,
                type: obj.type,
                parent_id: obj.parentID
              })
            )
          : undefined,
      afk_channel_id: options.afkChannelID,
      afk_timeout: options.afkTimeout,
      system_channel_id: options.systemChannelID
    }

    const result: GuildPayload = await this.client.rest.post(GUILDS(), body)
    const guild = new Guild(this.client, result)

    return guild
  }

  /**
   * Gets a preview of a guild. Returns GuildPreview.
   * @param guildID Guild id
   */
  async preview(guildID: string): Promise<GuildPreview> {
    const resp: GuildPreviewPayload = await this.client.rest.get(
      GUILD_PREVIEW(guildID)
    )

    const result: GuildPreview = {
      id: resp.id,
      name: resp.name,
      icon: resp.icon,
      splash: resp.splash,
      discoverySplash: resp.discovery_splash,
      emojis: resp.emojis.map((emoji) => new Emoji(this.client, emoji)),
      features: resp.features,
      approximateMemberCount: resp.approximate_member_count,
      approximatePresenceCount: resp.approximate_presence_count,
      description: resp.description
    }

    return result
  }

  /**
   * Edits a guild. Returns edited guild.
   * @param guild Guild or guild id
   * @param options Guild edit options
   * @param asRaw true for get raw data, false for get guild(defaults to false)
   */
  async edit(
    guild: Guild | string,
    options: GuildModifyOptions,
    asRaw: false
  ): Promise<Guild>
  async edit(
    guild: Guild | string,
    options: GuildModifyOptions,
    asRaw: true
  ): Promise<GuildPayload>
  async edit(
    guild: Guild | string,
    options: GuildModifyOptions,
    asRaw: boolean = false
  ): Promise<Guild | GuildPayload> {
    if (
      options.icon !== undefined &&
      options.icon !== null &&
      // eslint-disable-next-line @typescript-eslint/strict-boolean-expressions
      !options.icon.startsWith('data:')
    ) {
      options.icon = await fetchAuto(options.icon)
    }
    if (
      options.splash !== undefined &&
      options.splash !== null &&
      // eslint-disable-next-line @typescript-eslint/strict-boolean-expressions
      !options.splash.startsWith('data:')
    ) {
      options.splash = await fetchAuto(options.splash)
    }
    if (
      options.banner !== undefined &&
      options.banner !== null &&
      // eslint-disable-next-line @typescript-eslint/strict-boolean-expressions
      !options.banner.startsWith('data:')
    ) {
      options.banner = await fetchAuto(options.banner)
    }
    if (guild instanceof Guild) {
      guild = guild.id
    }

    const body: GuildModifyPayload = {
      name: options.name,
      region: options.region,
      verification_level: options.verificationLevel,
      default_message_notifications: options.defaultMessageNotifications,
      explicit_content_filter: options.explicitContentFilter,
      afk_channel_id: options.afkChannelID,
      afk_timeout: options.afkTimeout,
      owner_id: options.ownerID,
      icon: options.icon,
      splash: options.splash,
      banner: options.banner,
      system_channel_id: options.systemChannelID,
      rules_channel_id: options.rulesChannelID,
      public_updates_channel_id: options.publicUpdatesChannelID,
      preferred_locale: options.preferredLocale
    }

    const result: GuildPayload = await this.client.rest.patch(
      GUILD(guild),
      body
    )

    if (asRaw) {
      const guild = new Guild(this.client, result)
      return guild
    } else {
      return result
    }
  }

  /**
   * Deletes a guild. Returns deleted guild.
   * @param guild Guild or guild id
   */
  async delete(guild: Guild | string): Promise<Guild | undefined> {
    if (guild instanceof Guild) {
      guild = guild.id
    }

    const oldGuild = await this.get(guild)

    await this.client.rest.delete(GUILD(guild))
    return oldGuild
>>>>>>> 8927939d
  }
}<|MERGE_RESOLUTION|>--- conflicted
+++ resolved
@@ -1,11 +1,7 @@
 import { fetchAuto } from '../../deps.ts'
 import { Client } from '../models/client.ts'
 import { Guild } from '../structures/guild.ts'
-<<<<<<< HEAD
 import { Template } from '../structures/template.ts'
-import { GUILD } from '../types/endpoint.ts'
-import { GuildPayload, MemberPayload } from '../types/guild.ts'
-=======
 import { Role } from '../structures/role.ts'
 import { GUILD, GUILDS, GUILD_PREVIEW } from '../types/endpoint.ts'
 import {
@@ -20,7 +16,6 @@
   GuildModifyPayload,
   GuildCreateOptions
 } from '../types/guild.ts'
->>>>>>> 8927939d
 import { BaseManager } from './base.ts'
 import { MembersManager } from './members.ts'
 import { fetchAuto } from '../../deps.ts'
@@ -54,7 +49,6 @@
     })
   }
 
-<<<<<<< HEAD
   /** Create a new guild based on a template. */
   async createFromTemplate(
     template: Template | string,
@@ -66,7 +60,7 @@
       typeof template === 'object' ? template.code : template
     ].post({ name, icon })
     return new Guild(this.client, guild)
-=======
+
   /**
    * Creates a guild. Returns Guild. Fires guildCreate event.
    * @param options Options for creating a guild
@@ -244,6 +238,5 @@
 
     await this.client.rest.delete(GUILD(guild))
     return oldGuild
->>>>>>> 8927939d
   }
 }
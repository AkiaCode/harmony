--- conflicted
+++ resolved
@@ -1,9 +1,5 @@
-<<<<<<< HEAD
 import { Client } from "../models/client.ts";
 import { Collection } from "../utils/collection.ts";
-=======
-import { Client } from '../models/client.ts'
->>>>>>> a91ac6e3
 
 export class BaseManager<T, T2> {
   client: Client
@@ -26,19 +22,11 @@
     return new this.DataType(this.client, raw)
   }
 
-<<<<<<< HEAD
-  set(key: string, value: T) {
-    return this.client.cache.set(this.cacheName, key, value)
-  }
-
-  delete(key: string) {
-=======
   async set (key: string, value: T): Promise<any> {
     return this.client.cache.set(this.cacheName, key, value)
   }
 
   async delete (key: string): Promise<boolean> {
->>>>>>> a91ac6e3
     return this.client.cache.delete(this.cacheName, key)
   }
 

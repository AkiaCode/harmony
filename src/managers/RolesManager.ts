--- conflicted
+++ resolved
@@ -1,18 +1,9 @@
-<<<<<<< HEAD
-import { Client } from "../models/client.ts";
-import { Guild } from "../structures/guild.ts";
-import { Role } from "../structures/role.ts";
-import { GUILD_ROLE } from "../types/endpoint.ts";
-import { RolePayload } from "../types/role.ts";
-import { BaseManager } from "./BaseManager.ts";
-=======
 import { Client } from '../models/client.ts'
 import { Guild } from '../structures/guild.ts'
 import { Role } from '../structures/role.ts'
 import { GUILD_ROLE } from '../types/endpoint.ts'
 import { RolePayload } from '../types/role.ts'
 import { BaseManager } from './BaseManager.ts'
->>>>>>> a91ac6e3
 
 export class RolesManager extends BaseManager<RolePayload, Role> {
   guild: Guild

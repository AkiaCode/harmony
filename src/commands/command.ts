/* eslint-disable no-useless-return */
import type { Guild } from '../structures/guild.ts'
import type { Message } from '../structures/message.ts'
import type { TextChannel } from '../structures/textChannel.ts'
import type { User } from '../structures/user.ts'
import { Collection } from '../utils/collection.ts'
import type { CommandClient } from './client.ts'
import type { Extension } from './extension.ts'
import { join, walk } from '../../deps.ts'
import type { Args } from '../utils/command.ts'
import { Member } from '../structures/member.ts'

export interface CommandContext {
  /** The Client object */
  client: CommandClient
  /** Message which was parsed for Command */
  message: Message
  /** The Author of the Message */
  author: User
  /** The Author of the message as a Member object */
  member?: Member
  /** The Channel in which Command was used */
  channel: TextChannel
  /** Prefix which was used */
  prefix: string
  /** Object of Command which was used */
  command: Command
  /** Name of Command which was used */
  name: string
  /** Array of Raw Arguments used with Command */
  rawArgs: string[]
  /** Array of Arguments used with Command */
  args: Record<string, unknown> | null
  /** Complete Raw String of Arguments */
  argString: string
  /** Guild which the command has called */
  guild?: Guild
}

export interface CommandOptions {
  /** Name of the Command */
  name?: string
  /** Description of the Command */
  description?: string
  /** Category of the Command */
  category?: string
  /** Array of Aliases of Command, or only string */
  aliases?: string | string[]
  /** Extension (Parent) of the Command */
  extension?: Extension
  /** Usage of Command, only Argument Names */
  usage?: string | string[]
  /** Usage Example of Command, only Arguments (without Prefix and Name) */
  examples?: string | string[]
  /** Does the Command take Arguments? Maybe number of required arguments? Or list of arguments? */
  args?: Args[]
  /** Permissions(s) required by both User and Bot in order to use Command */
  permissions?: string | string[]
  /** Permission(s) required for using Command */
  userPermissions?: string | string[]
  /** Permission(s) bot will need in order to execute Command */
  botPermissions?: string | string[]
  /** Role(s) user will require in order to use Command. List or one of ID or name */
  roles?: string | string[]
  /** Whitelisted Guilds. Only these Guild(s) can execute Command. (List or one of IDs) */
  whitelistedGuilds?: string | string[]
  /** Whitelisted Channels. Command can be executed only in these channels. (List or one of IDs) */
  whitelistedChannels?: string | string[]
  /** Whitelisted Users. Command can be executed only by these Users (List or one of IDs) */
  whitelistedUsers?: string | string[]
  /** Whether the Command can only be used in NSFW channel or not */
  nsfw?: boolean
  /** Whether the Command can only be used in Guild (if allowed in DMs) */
  guildOnly?: boolean
  /** Whether the Command can only be used in Bot's DMs (if allowed) */
  dmOnly?: boolean
  /** Whether the Command can only be used by Bot Owners */
  ownerOnly?: boolean
  /** Sub Commands */
  subCommands?: CommandOptions[]
}

export class Command implements CommandOptions {
  static meta?: CommandOptions

  name: string = ''
  description?: string
  category?: string
  aliases?: string | string[]
  extension?: Extension
  usage?: string | string[]
  examples?: string | string[]
  args?: Args[]
  permissions?: string | string[]
  userPermissions?: string | string[]
  botPermissions?: string | string[]
  roles?: string | string[]
  whitelistedGuilds?: string | string[]
  whitelistedChannels?: string | string[]
  whitelistedUsers?: string | string[]
  nsfw?: boolean
  guildOnly?: boolean
  dmOnly?: boolean
  ownerOnly?: boolean
  subCommands?: Command[]

  declare readonly _decoratedSubCommands?: Command[]

  /** Method called when the command errors */
  onError(ctx: CommandContext, error: Error): unknown | Promise<unknown> {
    return
  }

  /** Method called when there are missing arguments */
  onMissingArgs(ctx: CommandContext): unknown | Promise<unknown> {
    return
  }

  /** Method executed before executing actual command. Returns bool value - whether to continue or not (optional) */
  beforeExecute(
    ctx: CommandContext
  ): boolean | Promise<boolean> | unknown | Promise<unknown> {
    return true
  }

  /** Actual command code, which is executed when all checks have passed. */
  execute(ctx: CommandContext): unknown | Promise<unknown> {
    return
  }

  /** Method executed after executing command, passes on CommandContext and the value returned by execute too. (optional) */
  afterExecute<T>(
    ctx: CommandContext,
    executeResult: T
  ): unknown | Promise<unknown> {
    return
  }

  toString(): string {
    return `Command: ${this.name}${
      this.extension !== undefined && this.extension.name !== ''
        ? ` [${this.extension.name}]`
        : this.category !== undefined
        ? ` [${this.category}]`
        : ''
    }`
  }

  constructor() {
    if (
      this._decoratedSubCommands !== undefined &&
      this._decoratedSubCommands.length > 0
    ) {
      if (this.subCommands === undefined) this.subCommands = []
      const commands = this._decoratedSubCommands
      delete (this as unknown as Record<string, unknown>)._decoratedSubCommands
      Object.defineProperty(this, '_decoratedSubCommands', {
        value: commands,
        enumerable: false
      })
    }
  }

  /** Get an Array of Sub Commands, including decorated ones */
  getSubCommands(): Command[] {
    return [...(this._decoratedSubCommands ?? []), ...(this.subCommands ?? [])]
  }
}

export class CommandCategory {
  /** Name of the Category. */
  name: string = ''
  /** Permissions(s) required by both User and Bot in order to use Category Commands */
  permissions?: string | string[]
  /** Permission(s) required for using Category Commands */
  userPermissions?: string | string[]
  /** Permission(s) bot will need in order to execute Category Commands */
  botPermissions?: string | string[]
  /** Role(s) user will require in order to use Category Commands. List or one of ID or name */
  roles?: string | string[]
  /** Whitelisted Guilds. Only these Guild(s) can execute Category Commands. (List or one of IDs) */
  whitelistedGuilds?: string | string[]
  /** Whitelisted Channels. Category Commands can be executed only in these channels. (List or one of IDs) */
  whitelistedChannels?: string | string[]
  /** Whitelisted Users. Category Commands can be executed only by these Users (List or one of IDs) */
  whitelistedUsers?: string | string[]
  /** Whether the Category Commands can only be used in Guild (if allowed in DMs) */
  guildOnly?: boolean
  /** Whether the Category Commands can only be used in Bot's DMs (if allowed) */
  dmOnly?: boolean
  /** Whether the Category Commands can only be used by Bot Owners */
  ownerOnly?: boolean
}

export class CommandBuilder extends Command {
  setName(name: string): CommandBuilder {
    this.name = name
    return this
  }

  setDescription(description?: string): CommandBuilder {
    this.description = description
    return this
  }

  setCategory(category?: string): CommandBuilder {
    this.category = category
    return this
  }

  setAlias(alias: string | string[]): CommandBuilder {
    this.aliases = alias
    return this
  }

  addAlias(alias: string | string[]): CommandBuilder {
    if (this.aliases === undefined) this.aliases = []
    if (typeof this.aliases === 'string') this.aliases = [this.aliases]

    this.aliases = [
      ...new Set(
        ...this.aliases,
        ...(typeof alias === 'string' ? [alias] : alias)
      )
    ]

    return this
  }

  setExtension(extension?: Extension): CommandBuilder {
    this.extension = extension
    return this
  }

  setUsage(usage: string | string[]): CommandBuilder {
    this.usage = usage
    return this
  }

  addUsage(usage: string | string[]): CommandBuilder {
    if (this.usage === undefined) this.usage = []
    if (typeof this.usage === 'string') this.usage = [this.usage]

    this.aliases = [
      ...new Set(
        ...this.usage,
        ...(typeof usage === 'string' ? [usage] : usage)
      )
    ]

    return this
  }

  setExample(examples: string | string[]): CommandBuilder {
    this.examples = examples
    return this
  }

  addExample(examples: string | string[]): CommandBuilder {
    if (this.examples === undefined) this.examples = []
    if (typeof this.examples === 'string') this.examples = [this.examples]

    this.examples = [
      ...new Set(
        ...this.examples,
        ...(typeof examples === 'string' ? [examples] : examples)
      )
    ]

    return this
  }

  setPermissions(perms?: string | string[]): CommandBuilder {
    this.permissions = perms
    return this
  }

  setUserPermissions(perms?: string | string[]): CommandBuilder {
    this.userPermissions = perms
    return this
  }

  setBotPermissions(perms?: string | string[]): CommandBuilder {
    this.botPermissions = perms
    return this
  }

  setRoles(roles: string | string[]): CommandBuilder {
    this.roles = roles
    return this
  }

  setWhitelistedGuilds(list: string | string[]): CommandBuilder {
    this.whitelistedGuilds = list
    return this
  }

  setWhitelistedUsers(list: string | string[]): CommandBuilder {
    this.whitelistedUsers = list
    return this
  }

  setWhitelistedChannels(list: string | string[]): CommandBuilder {
    this.whitelistedChannels = list
    return this
  }

  setGuildOnly(value: boolean = true): CommandBuilder {
    this.guildOnly = value
    return this
  }

  setNSFW(value: boolean = true): CommandBuilder {
    this.nsfw = value
    return this
  }

  setOwnerOnly(value: boolean = true): CommandBuilder {
    this.ownerOnly = value
    return this
  }

<<<<<<< HEAD
  onBeforeExecute(
    fn: (
      ctx: CommandContext
    ) => boolean | Promise<boolean> | unknown | Promise<unknown>
=======
  onBeforeExecute<T extends CommandContext = CommandContext>(
    fn: (ctx: T) => boolean | any
>>>>>>> ac11738b
  ): CommandBuilder {
    this.beforeExecute = fn
    return this
  }

<<<<<<< HEAD
  onExecute(
    fn: (ctx: CommandContext) => unknown | Promise<unknown>
=======
  onExecute<T extends CommandContext = CommandContext>(
    fn: (ctx: T) => any
>>>>>>> ac11738b
  ): CommandBuilder {
    this.execute = fn
    return this
  }

<<<<<<< HEAD
  onAfterExecute(
    fn: <T>(
      ctx: CommandContext,
      executeResult?: T
    ) => unknown | Promise<unknown>
=======
  onAfterExecute<T extends CommandContext = CommandContext>(
    fn: (ctx: T, executeResult?: any) => any
>>>>>>> ac11738b
  ): CommandBuilder {
    this.afterExecute = fn
    return this
  }

  setSubCommands(subCommands: Command[]): this {
    this.subCommands = subCommands
    return this
  }

  subCommand(command: Command): this {
    if (this.subCommands === undefined) this.subCommands = []
    this.subCommands.push(command)
    return this
  }
}

export class CommandsLoader {
  client: CommandClient
  #importSeq: { [name: string]: number } = {}

  constructor(client: CommandClient) {
    this.client = client
  }

  /**
   * Load a Command from file.
   *
   * NOTE: Relative paths resolve from cwd
   *
   * @param filePath Path of Command file.
   * @param exportName Export name. Default is the "default" export.
   */
  async load(
    filePath: string,
    exportName: string = 'default',
    onlyRead?: boolean
  ): Promise<Command> {
    const stat = await Deno.stat(filePath).catch(() => undefined)
    if (stat === undefined || stat.isFile !== true)
      throw new Error(`File not found on path ${filePath}`)

    let seq: number | undefined

    if (this.#importSeq[filePath] !== undefined) seq = this.#importSeq[filePath]
    const mod = await import(
      // eslint-disable-next-line @typescript-eslint/restrict-plus-operands
      'file:///' +
        join(Deno.cwd(), filePath) +
        (seq === undefined ? '' : `#${seq}`)
    )
    if (this.#importSeq[filePath] === undefined) this.#importSeq[filePath] = 0
    else this.#importSeq[filePath]++

    const Cmd = mod[exportName]
    if (Cmd === undefined)
      throw new Error(`Command not exported as ${exportName} from ${filePath}`)

    let cmd: Command
    try {
      if (Cmd instanceof Command) cmd = Cmd
      else cmd = new Cmd()
      if (!(cmd instanceof Command)) throw new Error('failed')
    } catch (e) {
      throw new Error(`Failed to load Command from ${filePath}`)
    }

    if (onlyRead !== true) this.client.commands.add(cmd)
    return cmd
  }

  /**
   * Load commands from a Directory.
   *
   * NOTE: Relative paths resolve from cwd
   *
   * @param path Path of the directory.
   * @param options Options to configure loading.
   */
  async loadDirectory(
    path: string,
    options?: {
      recursive?: boolean
      exportName?: string
      maxDepth?: number
      exts?: string[]
      onlyRead?: boolean
    }
  ): Promise<Command[]> {
    const commands: Command[] = []

    for await (const entry of walk(path, {
      maxDepth: options?.maxDepth,
      exts: options?.exts,
      includeDirs: false
    })) {
      if (entry.isFile !== true) continue
      const cmd = await this.load(
        entry.path,
        options?.exportName,
        options?.onlyRead
      )
      commands.push(cmd)
    }

    return commands
  }
}

export class CommandsManager {
  client: CommandClient
  list: Collection<string, Command> = new Collection()
  disabled: Set<string> = new Set()
  loader: CommandsLoader

  constructor(client: CommandClient) {
    this.client = client
    this.loader = new CommandsLoader(client)
  }

  /** Number of loaded Commands */
  get count(): number {
    return this.list.size
  }

  /** Filter out Commands by name/alias */
  filter(search: string, subPrefix?: string): Collection<string, Command> {
    if (this.client.caseSensitive === false) search = search.toLowerCase()
    return this.list.filter((cmd: Command): boolean => {
      if (subPrefix !== undefined) {
        if (
          this.client.caseSensitive === true
            ? subPrefix !== cmd.extension?.subPrefix
            : subPrefix.toLowerCase() !==
              cmd.extension?.subPrefix?.toLowerCase()
        ) {
          return false
        }
      } else if (
        subPrefix === undefined &&
        cmd.extension?.subPrefix !== undefined
      ) {
        return false
      }

      const name =
        this.client.caseSensitive === true ? cmd.name : cmd.name.toLowerCase()
      if (name === search) {
        return true
      } else if (cmd.aliases !== undefined) {
        let aliases: string[]
        if (typeof cmd.aliases === 'string') aliases = [cmd.aliases]
        else aliases = cmd.aliases
        if (this.client.caseSensitive === false)
          aliases = aliases.map((e) => e.toLowerCase())

        return aliases.includes(search)
      } else {
        return false
      }
    })
  }

  /** Find a Command by name/alias */
  find(search: string, subPrefix?: string): Command | undefined {
    const filtered = this.filter(search, subPrefix)
    return filtered.first()
  }

  /** Fetch a Command including disable checks, sub commands and subPrefix implementation */
  fetch(parsed: ParsedCommand, bypassDisable?: boolean): Command | undefined {
    let cmd = this.find(parsed.name)
    if (cmd?.extension?.subPrefix !== undefined) cmd = undefined

    if (cmd === undefined && parsed.args.length > 0) {
      cmd = this.find(parsed.args[0], parsed.name)
      if (cmd === undefined || cmd.extension?.subPrefix === undefined) return
      if (
        this.client.caseSensitive === true
          ? cmd.extension.subPrefix !== parsed.name
          : cmd.extension.subPrefix.toLowerCase() !== parsed.name.toLowerCase()
      )
        return

      const shifted = parsed.args.shift()
      if (shifted !== undefined)
        parsed.argString = parsed.argString.slice(shifted.length).trim()
    }

    if (cmd === undefined) return
    if (this.isDisabled(cmd) && bypassDisable !== true) return

    if (parsed.args.length !== 0 && cmd.subCommands !== undefined) {
      const resolveSubCommand = (command: Command = cmd!): Command => {
        let name = parsed.args[0]
        if (name === undefined) return command
        if (this.client.caseSensitive !== true) name = name.toLowerCase()
        const sub = command
          ?.getSubCommands()
          .find(
            (e) =>
              (this.client.caseSensitive === true
                ? e.name
                : e.name.toLowerCase()) === name
          )
        if (sub !== undefined) {
          const shifted = parsed.args.shift()
          if (shifted !== undefined)
            parsed.argString = parsed.argString.slice(shifted.length).trim()
          return resolveSubCommand(sub)
        } else return command
      }

      cmd = resolveSubCommand()
    }

    return cmd
  }

  /** Check whether a Command exists or not */
  exists(search: Command | string, subPrefix?: string): boolean {
    let exists = false

    if (typeof search === 'string')
      return this.find(search, subPrefix) !== undefined
    else {
      exists =
        this.find(
          search.name,
          subPrefix === undefined ? search.extension?.subPrefix : subPrefix
        ) !== undefined

      if (search.aliases !== undefined) {
        const aliases: string[] =
          typeof search.aliases === 'string' ? [search.aliases] : search.aliases
        exists =
          aliases
            .map((alias) => this.find(alias) !== undefined)
            .find((e) => e) ?? false
      }

      return exists
    }
  }

  /** Add a Command */
  add(cmd: Command | typeof Command): boolean {
    let CmdClass: typeof Command | undefined
    if (!(cmd instanceof Command)) {
      CmdClass = cmd
      cmd = new CmdClass()
      Object.assign(cmd, CmdClass.meta ?? {})
    }
    if (this.exists(cmd, cmd.extension?.subPrefix))
      throw new Error(
        `Failed to add Command '${cmd.toString()}' with name/alias already exists.`
      )
    if (cmd.name === '' && CmdClass !== undefined) {
      let name = CmdClass.name
      if (
        name.toLowerCase().endsWith('command') &&
        name.toLowerCase() !== 'command'
      )
        name = name.substr(0, name.length - 'command'.length).trim()
      cmd.name = name
    }
    if (cmd.name === '') throw new Error('Command has no name')
    this.list.set(
      `${cmd.name}-${
        this.list.filter((e) =>
          this.client.caseSensitive === true
            ? e.name === cmd.name
            : e.name.toLowerCase() === cmd.name.toLowerCase()
        ).size
      }`,
      cmd
    )
    return true
  }

  /** Delete a Command */
  delete(cmd: string | Command): boolean {
    const find = typeof cmd === 'string' ? this.find(cmd) : cmd
    if (find === undefined) return false
    else return this.list.delete(find.name)
  }

  /** Check whether a Command is disabled or not */
  isDisabled(name: string | Command): boolean {
    const cmd = typeof name === 'string' ? this.find(name) : name
    if (cmd === undefined) return false
    const exists = this.exists(name)
    if (!exists) return false
    return this.disabled.has(cmd.name)
  }

  /** Disable a Command */
  disable(name: string | Command): boolean {
    const cmd = typeof name === 'string' ? this.find(name) : name
    if (cmd === undefined) return false
    if (this.isDisabled(cmd)) return false
    this.disabled.add(cmd.name)
    return true
  }

  /** Get all commands of a Category */
  category(category: string): Collection<string, Command> {
    return this.list.filter(
      (cmd) => cmd.category !== undefined && cmd.category === category
    )
  }
}

export class CategoriesManager {
  client: CommandClient
  list: Collection<string, CommandCategory> = new Collection()

  constructor(client: CommandClient) {
    this.client = client
  }

  /** Get a Collection of Categories */
  all(): Collection<string, CommandCategory> {
    return this.list
  }

  /** Get a list of names of Categories added */
  names(): string[] {
    return [...this.list.keys()]
  }

  /** Check if a Category exists or not */
  has(category: string | CommandCategory): boolean {
    return this.list.has(
      typeof category === 'string' ? category : category.name
    )
  }

  /** Get a Category by name */
  get(name: string): CommandCategory | undefined {
    return this.list.get(name)
  }

  /** Add a Category to the Manager */
  add(category: CommandCategory): CategoriesManager {
    if (this.has(category))
      throw new Error(`Category ${category.name} already exists`)
    this.list.set(category.name, category)
    return this
  }

  /** Remove a Category from the Manager */
  remove(category: string | CommandCategory): boolean {
    if (!this.has(category)) return false
    this.list.delete(typeof category === 'string' ? category : category.name)
    return true
  }
}

/** Parsed Command object */
export interface ParsedCommand {
  name: string
  args: string[]
  argString: string
}

/** Parses a Command to later look for. */
export const parseCommand = (
  client: CommandClient,
  msg: Message,
  prefix: string
): ParsedCommand | undefined => {
  let content = msg.content.slice(prefix.length)
  if (client.spacesAfterPrefix === true) content = content.trim()
  const args = content.split(' ')

  const name = args.shift()
  if (name === undefined) return
  const argString = content.slice(name.length).trim()

  return {
    name,
    args,
    argString
  }
}<|MERGE_RESOLUTION|>--- conflicted
+++ resolved
@@ -320,42 +320,22 @@
     return this
   }
 
-<<<<<<< HEAD
-  onBeforeExecute(
-    fn: (
-      ctx: CommandContext
-    ) => boolean | Promise<boolean> | unknown | Promise<unknown>
-=======
   onBeforeExecute<T extends CommandContext = CommandContext>(
-    fn: (ctx: T) => boolean | any
->>>>>>> ac11738b
+    fn: (ctx: T) => boolean | Promise<boolean> | unknown | Promise<unknown>
   ): CommandBuilder {
     this.beforeExecute = fn
     return this
   }
 
-<<<<<<< HEAD
-  onExecute(
-    fn: (ctx: CommandContext) => unknown | Promise<unknown>
-=======
   onExecute<T extends CommandContext = CommandContext>(
-    fn: (ctx: T) => any
->>>>>>> ac11738b
+    fn: (ctx: T) => unknown | Promise<unknown>
   ): CommandBuilder {
     this.execute = fn
     return this
   }
 
-<<<<<<< HEAD
-  onAfterExecute(
-    fn: <T>(
-      ctx: CommandContext,
-      executeResult?: T
-    ) => unknown | Promise<unknown>
-=======
   onAfterExecute<T extends CommandContext = CommandContext>(
-    fn: (ctx: T, executeResult?: any) => any
->>>>>>> ac11738b
+    fn: <T2>(ctx: T, executeResult?: T2) => unknown | Promise<unknown>
   ): CommandBuilder {
     this.afterExecute = fn
     return this

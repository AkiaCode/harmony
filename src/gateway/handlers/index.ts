--- conflicted
+++ resolved
@@ -1,185 +1,146 @@
-import { GatewayEventHandler } from '../index.ts'
-import { GatewayEvents, TypingStartGuildData } from '../../types/gateway.ts'
-import { channelCreate } from './channelCreate.ts'
-import { channelDelete } from './channelDelete.ts'
-import { channelUpdate } from './channelUpdate.ts'
-import { channelPinsUpdate } from './channelPinsUpdate.ts'
-import { guildCreate } from './guildCreate.ts'
-import { guildDelte as guildDelete } from './guildDelete.ts'
-import { guildUpdate } from './guildUpdate.ts'
-import { guildBanAdd } from './guildBanAdd.ts'
-import { ready } from './ready.ts'
-import { guildBanRemove } from './guildBanRemove.ts'
-import { messageCreate } from './messageCreate.ts'
-import { resume } from './resume.ts'
-import { reconnect } from './reconnect.ts'
-import { messageDelete } from './messageDelete.ts'
-import { messageUpdate } from './messageUpdate.ts'
-import { guildEmojiUpdate } from './guildEmojiUpdate.ts'
-import { guildMemberAdd } from './guildMemberAdd.ts'
-import { guildMemberRemove } from './guildMemberRemove.ts'
-import { guildMemberUpdate } from './guildMemberUpdate.ts'
-import { guildRoleCreate } from './guildRoleCreate.ts'
-import { guildRoleDelete } from './guildRoleDelete.ts'
-import { guildRoleUpdate } from './guildRoleUpdate.ts'
-import { guildIntegrationsUpdate } from './guildIntegrationsUpdate.ts'
-import { webhooksUpdate } from './webhooksUpdate.ts'
-import { messageDeleteBulk } from './messageDeleteBulk.ts'
-import { userUpdate } from './userUpdate.ts'
-import { typingStart } from './typingStart.ts'
-import { Channel } from '../../structures/channel.ts'
-import { GuildTextChannel, TextChannel } from '../../structures/textChannel.ts'
-import { Guild } from '../../structures/guild.ts'
-import { User } from '../../structures/user.ts'
-import { Emoji } from '../../structures/emoji.ts'
-import { Member } from '../../structures/member.ts'
-import { Role } from '../../structures/role.ts'
-import { Message } from '../../structures/message.ts'
-import { Collection } from '../../utils/collection.ts'
-import { voiceServerUpdate } from './voiceServerUpdate.ts'
-import { voiceStateUpdate } from './voiceStateUpdate.ts'
-import { VoiceState } from '../../structures/voiceState.ts'
-<<<<<<< HEAD
-import { messageReactionAdd } from './messageReactionAdd.ts'
-import { messageReactionRemove } from './messageReactionRemove.ts'
-import { messageReactionRemoveAll } from './messageReactionRemoveAll.ts'
-import { messageReactionRemoveEmoji } from './messageReactionRemoveEmoji.ts'
-import { guildMembersChunk } from './guildMembersChunk.ts'
-import { presenceUpdate } from './presenceUpdate.ts'
-=======
-import { inviteCreate } from './inviteCreate.ts'
-import { inviteDelete } from './inviteDelete.ts'
->>>>>>> a1791c30
-
-export const gatewayHandlers: {
-  [eventCode in GatewayEvents]: GatewayEventHandler | undefined
-} = {
-  READY: ready,
-  RECONNECT: reconnect,
-  RESUMED: resume,
-  CHANNEL_CREATE: channelCreate,
-  CHANNEL_DELETE: channelDelete,
-  CHANNEL_UPDATE: channelUpdate,
-  CHANNEL_PINS_UPDATE: channelPinsUpdate,
-  GUILD_CREATE: guildCreate,
-  GUILD_DELETE: guildDelete,
-  GUILD_UPDATE: guildUpdate,
-  GUILD_BAN_ADD: guildBanAdd,
-  GUILD_BAN_REMOVE: guildBanRemove,
-  GUILD_EMOJIS_UPDATE: guildEmojiUpdate,
-  GUILD_INTEGRATIONS_UPDATE: guildIntegrationsUpdate,
-  GUILD_MEMBER_ADD: guildMemberAdd,
-  GUILD_MEMBER_REMOVE: guildMemberRemove,
-  GUILD_MEMBER_UPDATE: guildMemberUpdate,
-  GUILD_MEMBERS_CHUNK: guildMembersChunk,
-  GUILD_ROLE_CREATE: guildRoleCreate,
-  GUILD_ROLE_UPDATE: guildRoleUpdate,
-  GUILD_ROLE_DELETE: guildRoleDelete,
-  INVITE_CREATE: inviteCreate,
-  INVITE_DELETE: inviteDelete,
-  MESSAGE_CREATE: messageCreate,
-  MESSAGE_UPDATE: messageUpdate,
-  MESSAGE_DELETE: messageDelete,
-  MESSAGE_DELETE_BULK: messageDeleteBulk,
-  MESSAGE_REACTION_ADD: messageReactionAdd,
-  MESSAGE_REACTION_REMOVE: messageReactionRemove,
-  MESSAGE_REACTION_REMOVE_ALL: messageReactionRemoveAll,
-  MESSAGE_REACTION_REMOVE_EMOJI: messageReactionRemoveEmoji,
-  PRESENCE_UPDATE: presenceUpdate,
-  TYPING_START: typingStart,
-  USER_UPDATE: userUpdate,
-  VOICE_STATE_UPDATE: voiceStateUpdate,
-  VOICE_SERVER_UPDATE: voiceServerUpdate,
-  WEBHOOKS_UPDATE: webhooksUpdate,
-}
-
-export interface EventTypes {
-  [name: string]: (...args: any[]) => void
-}
-
-export interface VoiceServerUpdateData {
-  token: string
-  endpoint: string
-  guild: Guild
-}
-
-export interface ClientEvents extends EventTypes {
-<<<<<<< HEAD
-  ready: () => void
-  reconnect: () => void
-  resumed: () => void
-  channelCreate: (channel: Channel) => void
-  channelDelete: (channel: Channel) => void
-  channelPinsUpdate: (before: TextChannel, after: TextChannel) => void
-  channelUpdate: (before: Channel, after: Channel) => void
-  guildBanAdd: (guild: Guild, user: User) => void
-  guildBanRemove: (guild: Guild, user: User) => void
-  guildCreate: (guild: Guild) => void
-  guildDelete: (guild: Guild) => void
-  guildEmojiAdd: (guild: Guild, emoji: Emoji) => void
-  guildEmojiDelete: (guild: Guild, emoji: Emoji) => void
-  guildEmojiUpdate: (guild: Guild, before: Emoji, after: Emoji) => void
-  guildIntegrationsUpdate: (guild: Guild) => void
-  guildMemberAdd: (member: Member) => void
-  guildMemberRemove: (member: Member) => void
-  guildMemberUpdate: (before: Member, after: Member) => void
-  guildRoleCreate: (role: Role) => void
-  guildRoleDelete: (role: Role) => void
-  guildRoleUpdate: (before: Role, after: Role) => void
-  guildUpdate: (before: Guild, after: Guild) => void
-  messageCreate: (message: Message) => void
-  messageDelete: (message: Message) => void
-  messageDeleteBulk: (
-    channel: GuildTextChannel,
-    messages: Collection<string, Message>,
-    uncached: Set<string>
-  ) => void
-  messageUpdate: (before: Message, after: Message) => void
-  typingStart: (
-    user: User,
-    channel: TextChannel,
-    at: Date,
-    guildData?: TypingStartGuildData
-  ) => void
-  userUpdate: (before: User, after: User) => void
-  voiceServerUpdate: (data: VoiceServerUpdateData) => void
-  voiceStateAdd: (state: VoiceState) => void
-  voiceStateRemove: (state: VoiceState) => void
-  voiceStateUpdate: (state: VoiceState, after: VoiceState) => void
-  webhooksUpdate: (guild: Guild, channel: GuildTextChannel) => void
-=======
-  'ready': () => void
-  'reconnect': () => void
-  'resumed': () => void
-  'channelCreate': (channel: Channel) => void
-  'channelDelete': (channel: Channel) => void
-  'channelPinsUpdate': (before: TextChannel, after: TextChannel) => void
-  'channelUpdate': (before: Channel, after: Channel) => void
-  'guildBanAdd': (guild: Guild, user: User) => void
-  'guildBanRemove': (guild: Guild, user: User) => void
-  'guildCreate': (guild: Guild) => void
-  'guildDelete': (guild: Guild) => void
-  'guildEmojiAdd': (guild: Guild, emoji: Emoji) => void
-  'guildEmojiDelete': (guild: Guild, emoji: Emoji) => void
-  'guildEmojiUpdate': (guild: Guild, before: Emoji, after: Emoji) => void
-  'guildIntegrationsUpdate': (guild: Guild) => void
-  'guildMemberAdd': (member: Member) => void
-  'guildMemberRemove': (member: Member) => void
-  'guildMemberUpdate': (before: Member, after: Member) => void
-  'guildRoleCreate': (role: Role) => void
-  'guildRoleDelete': (role: Role) => void
-  'guildRoleUpdate': (before: Role, after: Role) => void
-  'guildUpdate': (before: Guild, after: Guild) => void
-  'messageCreate': (message: Message) => void
-  'messageDelete': (message: Message) => void
-  'messageDeleteBulk': (channel: GuildTextChannel, messages: Collection<string, Message>, uncached: Set<string>) => void
-  'messageUpdate': (before: Message, after: Message) => void
-  'typingStart': (user: User, channel: TextChannel, at: Date, guildData?: TypingStartGuildData) => void
-  'userUpdate': (before: User, after: User) => void
-  'voiceServerUpdate': (data: VoiceServerUpdateData) => void
-  'voiceStateAdd': (state: VoiceState) => void
-  'voiceStateRemove': (state: VoiceState) => void
-  'voiceStateUpdate': (state: VoiceState, after: VoiceState) => void
-  'webhooksUpdate': (guild: Guild, channel: GuildTextChannel) => void
->>>>>>> a1791c30
-}
+import { GatewayEventHandler } from '../index.ts'
+import { GatewayEvents, TypingStartGuildData } from '../../types/gateway.ts'
+import { channelCreate } from './channelCreate.ts'
+import { channelDelete } from './channelDelete.ts'
+import { channelUpdate } from './channelUpdate.ts'
+import { channelPinsUpdate } from './channelPinsUpdate.ts'
+import { guildCreate } from './guildCreate.ts'
+import { guildDelte as guildDelete } from './guildDelete.ts'
+import { guildUpdate } from './guildUpdate.ts'
+import { guildBanAdd } from './guildBanAdd.ts'
+import { ready } from './ready.ts'
+import { guildBanRemove } from './guildBanRemove.ts'
+import { messageCreate } from './messageCreate.ts'
+import { resume } from './resume.ts'
+import { reconnect } from './reconnect.ts'
+import { messageDelete } from './messageDelete.ts'
+import { messageUpdate } from './messageUpdate.ts'
+import { guildEmojiUpdate } from './guildEmojiUpdate.ts'
+import { guildMemberAdd } from './guildMemberAdd.ts'
+import { guildMemberRemove } from './guildMemberRemove.ts'
+import { guildMemberUpdate } from './guildMemberUpdate.ts'
+import { guildRoleCreate } from './guildRoleCreate.ts'
+import { guildRoleDelete } from './guildRoleDelete.ts'
+import { guildRoleUpdate } from './guildRoleUpdate.ts'
+import { guildIntegrationsUpdate } from './guildIntegrationsUpdate.ts'
+import { webhooksUpdate } from './webhooksUpdate.ts'
+import { messageDeleteBulk } from './messageDeleteBulk.ts'
+import { userUpdate } from './userUpdate.ts'
+import { typingStart } from './typingStart.ts'
+import { Channel } from '../../structures/channel.ts'
+import { GuildTextChannel, TextChannel } from '../../structures/textChannel.ts'
+import { Guild } from '../../structures/guild.ts'
+import { User } from '../../structures/user.ts'
+import { Emoji } from '../../structures/emoji.ts'
+import { Member } from '../../structures/member.ts'
+import { Role } from '../../structures/role.ts'
+import { Message } from '../../structures/message.ts'
+import { Collection } from '../../utils/collection.ts'
+import { voiceServerUpdate } from './voiceServerUpdate.ts'
+import { voiceStateUpdate } from './voiceStateUpdate.ts'
+import { VoiceState } from '../../structures/voiceState.ts'
+import { messageReactionAdd } from './messageReactionAdd.ts'
+import { messageReactionRemove } from './messageReactionRemove.ts'
+import { messageReactionRemoveAll } from './messageReactionRemoveAll.ts'
+import { messageReactionRemoveEmoji } from './messageReactionRemoveEmoji.ts'
+import { guildMembersChunk } from './guildMembersChunk.ts'
+import { presenceUpdate } from './presenceUpdate.ts'
+import { inviteCreate } from './inviteCreate.ts'
+import { inviteDelete } from './inviteDelete.ts'
+
+export const gatewayHandlers: {
+  [eventCode in GatewayEvents]: GatewayEventHandler | undefined
+} = {
+  READY: ready,
+  RECONNECT: reconnect,
+  RESUMED: resume,
+  CHANNEL_CREATE: channelCreate,
+  CHANNEL_DELETE: channelDelete,
+  CHANNEL_UPDATE: channelUpdate,
+  CHANNEL_PINS_UPDATE: channelPinsUpdate,
+  GUILD_CREATE: guildCreate,
+  GUILD_DELETE: guildDelete,
+  GUILD_UPDATE: guildUpdate,
+  GUILD_BAN_ADD: guildBanAdd,
+  GUILD_BAN_REMOVE: guildBanRemove,
+  GUILD_EMOJIS_UPDATE: guildEmojiUpdate,
+  GUILD_INTEGRATIONS_UPDATE: guildIntegrationsUpdate,
+  GUILD_MEMBER_ADD: guildMemberAdd,
+  GUILD_MEMBER_REMOVE: guildMemberRemove,
+  GUILD_MEMBER_UPDATE: guildMemberUpdate,
+  GUILD_MEMBERS_CHUNK: guildMembersChunk,
+  GUILD_ROLE_CREATE: guildRoleCreate,
+  GUILD_ROLE_UPDATE: guildRoleUpdate,
+  GUILD_ROLE_DELETE: guildRoleDelete,
+  INVITE_CREATE: inviteCreate,
+  INVITE_DELETE: inviteDelete,
+  MESSAGE_CREATE: messageCreate,
+  MESSAGE_UPDATE: messageUpdate,
+  MESSAGE_DELETE: messageDelete,
+  MESSAGE_DELETE_BULK: messageDeleteBulk,
+  MESSAGE_REACTION_ADD: messageReactionAdd,
+  MESSAGE_REACTION_REMOVE: messageReactionRemove,
+  MESSAGE_REACTION_REMOVE_ALL: messageReactionRemoveAll,
+  MESSAGE_REACTION_REMOVE_EMOJI: messageReactionRemoveEmoji,
+  PRESENCE_UPDATE: presenceUpdate,
+  TYPING_START: typingStart,
+  USER_UPDATE: userUpdate,
+  VOICE_STATE_UPDATE: voiceStateUpdate,
+  VOICE_SERVER_UPDATE: voiceServerUpdate,
+  WEBHOOKS_UPDATE: webhooksUpdate,
+}
+
+export interface EventTypes {
+  [name: string]: (...args: any[]) => void
+}
+
+export interface VoiceServerUpdateData {
+  token: string
+  endpoint: string
+  guild: Guild
+}
+
+export interface ClientEvents extends EventTypes {
+  ready: () => void
+  reconnect: () => void
+  resumed: () => void
+  channelCreate: (channel: Channel) => void
+  channelDelete: (channel: Channel) => void
+  channelPinsUpdate: (before: TextChannel, after: TextChannel) => void
+  channelUpdate: (before: Channel, after: Channel) => void
+  guildBanAdd: (guild: Guild, user: User) => void
+  guildBanRemove: (guild: Guild, user: User) => void
+  guildCreate: (guild: Guild) => void
+  guildDelete: (guild: Guild) => void
+  guildEmojiAdd: (guild: Guild, emoji: Emoji) => void
+  guildEmojiDelete: (guild: Guild, emoji: Emoji) => void
+  guildEmojiUpdate: (guild: Guild, before: Emoji, after: Emoji) => void
+  guildIntegrationsUpdate: (guild: Guild) => void
+  guildMemberAdd: (member: Member) => void
+  guildMemberRemove: (member: Member) => void
+  guildMemberUpdate: (before: Member, after: Member) => void
+  guildRoleCreate: (role: Role) => void
+  guildRoleDelete: (role: Role) => void
+  guildRoleUpdate: (before: Role, after: Role) => void
+  guildUpdate: (before: Guild, after: Guild) => void
+  messageCreate: (message: Message) => void
+  messageDelete: (message: Message) => void
+  messageDeleteBulk: (
+    channel: GuildTextChannel,
+    messages: Collection<string, Message>,
+    uncached: Set<string>
+  ) => void
+  messageUpdate: (before: Message, after: Message) => void
+  typingStart: (
+    user: User,
+    channel: TextChannel,
+    at: Date,
+    guildData?: TypingStartGuildData
+  ) => void
+  userUpdate: (before: User, after: User) => void
+  voiceServerUpdate: (data: VoiceServerUpdateData) => void
+  voiceStateAdd: (state: VoiceState) => void
+  voiceStateRemove: (state: VoiceState) => void
+  voiceStateUpdate: (state: VoiceState, after: VoiceState) => void
+  webhooksUpdate: (guild: Guild, channel: GuildTextChannel) => void
+}
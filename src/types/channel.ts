import { Embed } from '../structures/embed.ts'
import { Member } from '../structures/member.ts'
import { Message, MessageAttachment } from '../structures/message.ts'
import { Role } from '../structures/role.ts'
import { Permissions } from '../utils/permissions.ts'
import { EmojiPayload } from './emoji.ts'
import { MemberPayload } from './guild.ts'
import { UserPayload } from './user.ts'

export interface ChannelPayload {
  id: string
  type: ChannelTypes
}

export interface TextChannelPayload extends ChannelPayload {
  last_message_id?: string
  last_pin_timestamp?: string
}

export interface GuildChannelPayload extends ChannelPayload {
  guild_id: string
  name: string
  position: number
  permission_overwrites: OverwritePayload[]
  nsfw: boolean
  parent_id?: string
}

export interface GuildTextBasedChannelPayload
  extends TextChannelPayload,
    GuildChannelPayload {
  topic?: string
}

export interface GuildTextChannelPayload extends GuildTextBasedChannelPayload {
  rate_limit_per_user: number
}

export interface GuildNewsChannelPayload extends GuildTextBasedChannelPayload {}

export interface GuildVoiceChannelPayload extends GuildChannelPayload {
  bitrate: string
  user_limit: number
}

export interface DMChannelPayload extends TextChannelPayload {
  recipients: UserPayload[]
}

export interface GroupDMChannelPayload extends DMChannelPayload {
  name: string
  icon?: string
  owner_id: string
}

export interface GuildCategoryChannelPayload
  extends ChannelPayload,
    GuildChannelPayload {}

export interface ModifyChannelPayload {
  name?: string
  position?: number | null
  permission_overwrites?: OverwritePayload[] | null
  parent_id?: string
  nsfw?: boolean | null
}

export interface ModifyGuildCategoryChannelPayload
  extends ModifyChannelPayload {}

export interface ModifyGuildTextBasedChannelPayload
  extends ModifyChannelPayload {
  type?: number
  topic?: string | null
}

export interface ModifyGuildTextChannelPayload
  extends ModifyGuildTextBasedChannelPayload {
  rate_limit_per_user?: number | null
}

export interface ModifyGuildNewsChannelPayload
  extends ModifyGuildTextBasedChannelPayload {}

export interface ModifyVoiceChannelPayload extends ModifyChannelPayload {
  bitrate?: number | null
  user_limit?: number | null
}

export interface ModifyChannelOption {
  name?: string
  position?: number | null
  permissionOverwrites?: OverwritePayload[] | null
  parentID?: string
  nsfw?: boolean | null
}

export interface ModifyGuildCategoryChannelOption extends ModifyChannelOption {}

export interface ModifyGuildTextBasedChannelOption extends ModifyChannelOption {
  type?: number
  topic?: string | null
}

export interface ModifyGuildTextChannelOption
  extends ModifyGuildTextBasedChannelOption {
  slowmode?: number | null
}

export interface ModifyGuildNewsChannelOption
  extends ModifyGuildTextBasedChannelOption {}

export interface ModifyVoiceChannelOption extends ModifyChannelOption {
  bitrate?: number | null
  userLimit?: number | null
}

export enum OverwriteType {
  ROLE = 0,
  USER = 1
}

export interface OverwritePayload {
  id: string
  type: OverwriteType
  allow: string
  deny: string
}

export interface Overwrite {
  id: string | Role | Member
  type: OverwriteType
  allow: Permissions
  deny: Permissions
}

export interface OverwriteAsOptions {
  id: string | Role | Member
  type?: OverwriteType
  allow?: string | Permissions
  deny?: string | Permissions
}

export type OverwriteAsArg = OverwriteAsOptions | OverwritePayload

export enum OverrideType {
  ADD = 0,
  REMOVE = 1,
  REPLACE = 2
}

export enum ChannelTypes {
  GUILD_TEXT = 0,
  DM = 1,
  GUILD_VOICE = 2,
  GROUP_DM = 3,
  GUILD_CATEGORY = 4,
  GUILD_NEWS = 5,
  GUILD_STORE = 6
}

export interface MessagePayload {
  id: string
  channel_id: string
  guild_id?: string
  author: UserPayload
  member?: MemberPayload
  content: string
  timestamp: string
  edited_timestamp?: string
  tts: boolean
  mention_everyone: boolean
  mentions: UserPayload[]
  mention_roles: string[]
  mention_channels?: ChannelMention[]
  attachments: Attachment[]
  embeds: EmbedPayload[]
  reactions?: Reaction[]
  nonce?: number | string
  pinned: boolean
  webhook_id?: string
  type: number
  activity?: MessageActivity
  application?: MessageApplication
  message_reference?: MessageReference
  flags?: number
  stickers?: MessageStickerPayload[]
}

export enum AllowedMentionType {
  Roles = 'roles',
  Users = 'users',
  Everyone = 'everyone'
}

export interface AllowedMentionsPayload {
  parse?: AllowedMentionType[]
  users?: string[]
  roles?: string[]
  replied_user?: boolean
}

export interface MessageOptions {
  tts?: boolean
  embed?: Embed
  file?: MessageAttachment
  files?: MessageAttachment[]
  allowedMentions?: AllowedMentionsPayload
<<<<<<< HEAD
=======
  reply?: Message | MessageReference | string
>>>>>>> 7669ded6
}

export interface ChannelMention {
  id: string
  guild_id: string
  type: ChannelTypes
  name: string
}

export interface Attachment {
  id: string
  filename: string
  size: number
  url: string
  proxy_url: string
  height: number | undefined
  width: number | undefined
}

export interface EmbedPayload {
  title?: string
  type?: EmbedTypes
  description?: string
  url?: string
  timestamp?: string
  color?: number
  footer?: EmbedFooter
  image?: EmbedImage
  thumbnail?: EmbedThumbnail
  video?: EmbedVideo
  provider?: EmbedProvider
  author?: EmbedAuthor
  fields?: EmbedField[]
}

export type EmbedTypes =
  | 'rich'
  | 'image'
  | 'video'
  | 'gifv'
  | 'article'
  | 'link'

export interface EmbedField {
  name: string
  value: string
  inline?: boolean
}

export interface EmbedAuthor {
  name?: string
  url?: string
  icon_url?: string
  proxy_icon_url?: string
}

export interface EmbedFooter {
  text: string
  icon_url?: string
  proxy_icon_url?: string
}

export interface EmbedImage {
  url?: string
  proxy_url?: string
  height?: number
  width?: number
}

export interface EmbedProvider {
  name?: string
  url?: string
}

export interface EmbedVideo {
  url?: string
  height?: number
  width?: number
}

export interface EmbedThumbnail {
  url?: string
  proxy_url?: string
  height?: number
  width?: number
}

export interface Reaction {
  count: number
  me: boolean
  emoji: EmojiPayload
}

export interface MessageActivity {
  type: MessageTypes
  party_id?: string
}

export interface MessageApplication {
  id: string
  cover_image?: string
  description: string
  icon: string | undefined
  name: string
}

export interface MessageReference {
  message_id?: string
  channel_id?: string
  guild_id?: string
}

export enum MessageTypes {
  DEFAULT = 0,
  RECIPIENT_ADD = 1,
  RECIPIENT_REMOVE = 2,
  CALL = 3,
  CHANNEL_NAME_CHANGE = 4,
  CHANNEL_ICON_CHANGE = 5,
  CHANNEL_PINNED_MESSAGE = 6,
  GUILD_MEMBER_JOIN = 7,
  USER_PREMIUM_GUILD_SUBSCRIPTION = 8,
  USER_PREMIUM_GUILD_SUBSCRIPTION_TIER_1 = 9,
  USER_PREMIUM_GUILD_SUBSCRIPTION_TIER_2 = 10,
  USER_PREMIUM_GUILD_SUBSCRIPTION_TIER_3 = 11,
  CHANNEL_FOLLOW_ADD = 12,
  GUILD_DISCOVERY_DISQUALIFIED = 14,
  GUILD_DISCOVERY_REQUALIFIED = 15
}

export enum MessageActivityTypes {
  JOIN = 1,
  SPECTATE = 2,
  LISTEN = 3,
  JOIN_REQUEST = 4
}

export enum MessageFlags {
  CROSSPOSTED = 1 << 0,
  IS_CROSSPOST = 1 << 1,
  SUPPRESS_EMBEDS = 1 << 2,
  SOURCE_MESSAGE_DELETED = 1 << 3,
  URGENT = 1 << 4
}

export interface FollowedChannel {
  channel_id: string
  webhook_id: string
}

export enum MessageStickerFormatTypes {
  PNG = 1,
  APNG = 2,
  LOTTIE = 3
}

export interface MessageStickerPayload {
  id: string
  pack_id: string
  name: string
  description: string
  tags?: string
  asset: string
  preview_asset: string | null
  format_type: MessageStickerFormatTypes
}<|MERGE_RESOLUTION|>--- conflicted
+++ resolved
@@ -206,10 +206,7 @@
   file?: MessageAttachment
   files?: MessageAttachment[]
   allowedMentions?: AllowedMentionsPayload
-<<<<<<< HEAD
-=======
   reply?: Message | MessageReference | string
->>>>>>> 7669ded6
 }
 
 export interface ChannelMention {

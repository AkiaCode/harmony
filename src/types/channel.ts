--- conflicted
+++ resolved
@@ -223,11 +223,8 @@
   flags?: number
   stickers?: MessageStickerPayload[]
   interaction?: MessageInteractionPayload
-<<<<<<< HEAD
   components?: MessageComponentPayload[]
-=======
   thread?: ThreadChannelPayload
->>>>>>> 51cb35c2
 }
 
 export enum AllowedMentionType {

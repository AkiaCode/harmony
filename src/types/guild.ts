--- conflicted
+++ resolved
@@ -162,7 +162,6 @@
   user: UserPayload
 }
 
-<<<<<<< HEAD
 export interface GuildWidgetPayload {
   id: string
   name: string
@@ -170,7 +169,7 @@
   channels: Array<{ id: string; name: string; position: number }>
   members: MemberPayload[]
   presence_count: number
-=======
+  
 export type GuildChannelPayloads =
   | GuildTextChannelPayload
   | GuildVoiceChannelPayload
@@ -303,5 +302,4 @@
   days?: number
   compute_prune_count?: boolean
   include_roles?: string[]
->>>>>>> 8927939d
 }
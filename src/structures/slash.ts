import { Client } from '../models/client.ts'
import {
  AllowedMentionsPayload,
  ChannelTypes,
  EmbedPayload,
  MessageOptions
} from '../types/channel.ts'
import { INTERACTION_CALLBACK, WEBHOOK_MESSAGE } from '../types/endpoint.ts'
import {
<<<<<<< HEAD
=======
  InteractionApplicationCommandData,
>>>>>>> c1a14fda
  InteractionApplicationCommandOption,
  InteractionChannelPayload,
  InteractionPayload,
  InteractionResponseFlags,
  InteractionResponsePayload,
  InteractionResponseType,
<<<<<<< HEAD
=======
  InteractionType,
>>>>>>> c1a14fda
  SlashCommandOptionType
} from '../types/slash.ts'
import { Dict } from '../utils/dict.ts'
import { Permissions } from '../utils/permissions.ts'
import { SnowflakeBase } from './base.ts'
import { Channel } from './channel.ts'
import { Embed } from './embed.ts'
import { Guild } from './guild.ts'
import { Member } from './member.ts'
import { Message } from './message.ts'
import { Role } from './role.ts'
import { GuildTextChannel, TextChannel } from './textChannel.ts'
import { User } from './user.ts'

interface WebhookMessageOptions extends MessageOptions {
  embeds?: Embed[]
  name?: string
  avatar?: string
}

type AllWebhookMessageOptions = string | WebhookMessageOptions

/** Interaction Message related Options */
export interface InteractionMessageOptions {
  content?: string
  embeds?: EmbedPayload[]
  tts?: boolean
  flags?: number | InteractionResponseFlags[]
  allowedMentions?: AllowedMentionsPayload
}

export interface InteractionResponse extends InteractionMessageOptions {
  /** Type of Interaction Response */
  type?: InteractionResponseType
  /** Whether the Message Response should be Ephemeral (only visible to User) or not */
  ephemeral?: boolean
}

/** Represents a Channel Object for an Option in Slash Command */
export class InteractionChannel extends SnowflakeBase {
  /** Name of the Channel */
  name: string
  /** Channel Type */
  type: ChannelTypes
  permissions: Permissions

  constructor(client: Client, data: InteractionChannelPayload) {
    super(client)
<<<<<<< HEAD
    this.id = data.id
=======
>>>>>>> c1a14fda
    this.name = data.name
    this.type = data.type
    this.permissions = new Permissions(data.permissions)
  }

  /** Resolve to actual Channel object if present in Cache */
  async resolve<T = Channel>(): Promise<T | undefined> {
    return this.client.channels.get<T>(this.id)
  }
}

export interface InteractionApplicationCommandResolved {
  users: Dict<InteractionUser>
  members: Dict<Member>
  channels: Dict<InteractionChannel>
  roles: Dict<Role>
}

export class InteractionUser extends User {
  member?: Member
}

export class Interaction extends SnowflakeBase {
<<<<<<< HEAD
  /** This will be `SlashClient` in case of `SlashClient#verifyServerRequest` */
  client!: Client
  type: number
  token: string
  /** Interaction ID */
  id: string
  data: InteractionData
  channel: GuildTextChannel
  guild?: Guild
  member?: Member
  _savedHook?: Webhook
  _respond?: (data: InteractionResponsePayload) => unknown
=======
  /** Type of Interaction */
  type: InteractionType
  /** Interaction Token */
  token: string
  /** Interaction ID */
  id: string
  /** Data sent with Interaction. Only applies to Application Command */
  data?: InteractionApplicationCommandData
  /** Channel in which Interaction was initiated */
  channel?: TextChannel | GuildTextChannel
  /** Guild in which Interaction was initiated */
  guild?: Guild
  /** Member object of who initiated the Interaction */
  member?: Member
  /** User object of who invoked Interaction */
  user: User
  /** Whether we have responded to Interaction or not */
  responded: boolean = false
  /** Resolved data for Snowflakes in Slash Command Arguments */
  resolved: InteractionApplicationCommandResolved
  /** Whether response was deferred or not */
  deferred: boolean = false
  _httpRespond?: (d: InteractionResponsePayload) => unknown
  _httpResponded?: boolean
>>>>>>> c1a14fda

  constructor(
    client: Client,
    data: InteractionPayload,
    others: {
      channel?: TextChannel | GuildTextChannel
      guild?: Guild
      member?: Member
      user: User
      resolved: InteractionApplicationCommandResolved
    }
  ) {
    super(client)
    this.type = data.type
    this.token = data.token
    this.member = others.member
    this.id = data.id
    this.user = others.user
    this.data = data.data
    this.guild = others.guild
    this.channel = others.channel
    this.resolved = others.resolved
  }

  /** Name of the Command Used (may change with future additions to Interactions!) */
  get name(): string | undefined {
    return this.data?.name
<<<<<<< HEAD
  }

  get options(): InteractionApplicationCommandOption[] {
    return this.data?.options ?? []
  }

=======
  }

  get options(): InteractionApplicationCommandOption[] {
    return this.data?.options ?? []
  }

>>>>>>> c1a14fda
  /** Get an option by name */
  option<T>(name: string): T {
    const op = this.options.find((e) => e.name === name)
    if (op === undefined || op.value === undefined) return undefined as any
<<<<<<< HEAD
    if (op.type === SlashCommandOptionType.USER) {
      const u: InteractionUser = this.resolved.users[op.value] as any
      if (this.resolved.members[op.value] !== undefined) u.member = this.resolved.members[op.value]
      return u as any
    } else if (op.type === SlashCommandOptionType.ROLE)
=======
    if (op.type === SlashCommandOptionType.USER)
      return this.resolved.users[op.value] as any
    else if (op.type === SlashCommandOptionType.ROLE)
>>>>>>> c1a14fda
      return this.resolved.roles[op.value] as any
    else if (op.type === SlashCommandOptionType.CHANNEL)
      return this.resolved.channels[op.value] as any
    else return op.value
  }

  /** Respond to an Interaction */
  async respond(data: InteractionResponse): Promise<Interaction> {
    if (this.responded) throw new Error('Already responded to Interaction')
    let flags = 0
    if (data.ephemeral === true) flags |= InteractionResponseFlags.EPHEMERAL
    if (data.flags !== undefined) {
      if (Array.isArray(data.flags))
        flags = data.flags.reduce((p, a) => p | a, flags)
      else if (typeof data.flags === 'number') flags |= data.flags
    }
    const payload: InteractionResponsePayload = {
      type: data.type ?? InteractionResponseType.CHANNEL_MESSAGE_WITH_SOURCE,
      data:
        data.type === undefined ||
        data.type === InteractionResponseType.CHANNEL_MESSAGE_WITH_SOURCE ||
        data.type === InteractionResponseType.CHANNEL_MESSAGE
          ? {
              content: data.content ?? '',
              embeds: data.embeds,
              tts: data.tts ?? false,
              flags,
              allowed_mentions: data.allowedMentions ?? undefined
            }
          : undefined
    }

    if (this._httpRespond !== undefined && this._httpResponded !== true) {
      this._httpResponded = true
      await this._httpRespond(payload)
    } else
      await this.client.rest.post(
        INTERACTION_CALLBACK(this.id, this.token),
        payload
      )
    this.responded = true

    return this
  }

  /** Defer the Interaction i.e. let the user know bot is processing and will respond later. You only have 15 minutes to edit the response! */
  async defer(): Promise<Interaction> {
    await this.respond({
      type: InteractionResponseType.DEFERRED_CHANNEL_MESSAGE
    })
    this.deferred = true
    return this
  }

  /** Reply with a Message to the Interaction */
  async reply(content: string): Promise<Interaction>
  async reply(options: InteractionMessageOptions): Promise<Interaction>
  async reply(
    content: string,
    options: InteractionMessageOptions
  ): Promise<Interaction>
  async reply(
    content: string | InteractionMessageOptions,
    messageOptions?: InteractionMessageOptions
  ): Promise<Interaction> {
    let options: InteractionMessageOptions | undefined =
      typeof content === 'object' ? content : messageOptions
    if (
      typeof content === 'object' &&
      messageOptions !== undefined &&
      options !== undefined
    )
<<<<<<< HEAD
    this.responded = true

    return this
  }

  /** Defer the Interaction i.e. let the user know bot is processing and will respond later. You only have 15 minutes to edit the response! */
  async defer(): Promise<Interaction> {
    await this.respond({
      type: InteractionResponseType.DEFERRED_CHANNEL_MESSAGE
    })
    this.deferred = true
    return this
  }

  /** Reply with a Message to the Interaction */
  async reply(content: string): Promise<Interaction>
  async reply(options: InteractionMessageOptions): Promise<Interaction>
  async reply(
    content: string,
    options: InteractionMessageOptions
  ): Promise<Interaction>
  async reply(
    content: string | InteractionMessageOptions,
    messageOptions?: InteractionMessageOptions
  ): Promise<Interaction> {
    let options: InteractionMessageOptions | undefined =
      typeof content === 'object' ? content : messageOptions
    if (
      typeof content === 'object' &&
      messageOptions !== undefined &&
      options !== undefined
    )
=======
>>>>>>> c1a14fda
      Object.assign(options, messageOptions)
    if (options === undefined) options = {}
    if (typeof content === 'string') Object.assign(options, { content })

    if (this.deferred && this.responded) {
      await this.editResponse({
        content: options.content,
        embeds: options.embeds,
        flags: options.flags,
        allowedMentions: options.allowedMentions
      })
    } else
      await this.respond(
        Object.assign(options, {
          type: InteractionResponseType.CHANNEL_MESSAGE_WITH_SOURCE
        })
      )

    return this
  }

  /** Edit the original Interaction response */
  async editResponse(data: {
    content?: string
    embeds?: EmbedPayload[]
    flags?: number | number[]
    allowedMentions?: AllowedMentionsPayload
  }): Promise<Interaction> {
    const url = WEBHOOK_MESSAGE(
      this.client.user?.id as string,
      this.token,
      '@original'
    )
    await this.client.rest.patch(url, {
      content: data.content ?? '',
      embeds: data.embeds ?? [],
      flags:
        typeof data.flags === 'object'
          ? data.flags.reduce((p, a) => p | a, 0)
          : data.flags,
      allowed_mentions: data.allowedMentions
    })
    return this
  }

  /** Delete the original Interaction Response */
  async deleteResponse(): Promise<Interaction> {
    const url = WEBHOOK_MESSAGE(
      this.client.user?.id as string,
      this.token,
      '@original'
    )
    await this.client.rest.delete(url)
    return this
  }

  get url(): string {
    return `https://discord.com/api/v8/webhooks/${this.client.user?.id}/${this.token}`
  }

  /** Send a followup message */
  async send(
    text?: string | AllWebhookMessageOptions,
    option?: AllWebhookMessageOptions
  ): Promise<Message> {
    if (typeof text === 'object') {
      option = text
      text = undefined
    }

    if (text === undefined && option === undefined) {
      throw new Error('Either text or option is necessary.')
    }

    if (option instanceof Embed)
      option = {
        embeds: [option]
      }

    const payload: any = {
      content: text,
      embeds:
        (option as WebhookMessageOptions)?.embed !== undefined
          ? [(option as WebhookMessageOptions).embed]
          : (option as WebhookMessageOptions)?.embeds !== undefined
          ? (option as WebhookMessageOptions).embeds
          : undefined,
      file: (option as WebhookMessageOptions)?.file,
      tts: (option as WebhookMessageOptions)?.tts,
      allowed_mentions: (option as WebhookMessageOptions)?.allowedMentions
    }

    if ((option as WebhookMessageOptions)?.name !== undefined) {
      payload.username = (option as WebhookMessageOptions)?.name
    }

    if ((option as WebhookMessageOptions)?.avatar !== undefined) {
      payload.avatar = (option as WebhookMessageOptions)?.avatar
    }

    if (
      payload.embeds !== undefined &&
      payload.embeds instanceof Array &&
      payload.embeds.length > 10
    )
      throw new Error(
        `Cannot send more than 10 embeds through Interaction Webhook`
      )

    const resp = await this.client.rest.post(`${this.url}?wait=true`, payload)

    const res = new Message(
      this.client,
      resp,
      (this as unknown) as TextChannel,
      (this as unknown) as User
    )
    await res.mentions.fromPayload(resp)
    return res
  }

  /** Edit a Followup message */
  async editMessage(
    msg: Message | string,
    data: {
      content?: string
      embeds?: Embed[]
      file?: any
      allowed_mentions?: {
        parse?: string
        roles?: string[]
        users?: string[]
        everyone?: boolean
      }
    }
  ): Promise<Interaction> {
    await this.client.rest.patch(
      WEBHOOK_MESSAGE(
        this.client.user?.id as string,
        this.token ?? this.client.token,
        typeof msg === 'string' ? msg : msg.id
      ),
      data
    )
    return this
  }

  /** Delete a follow-up Message */
  async deleteMessage(msg: Message | string): Promise<Interaction> {
    await this.client.rest.delete(
      WEBHOOK_MESSAGE(
        this.client.user?.id as string,
        this.token ?? this.client.token,
        typeof msg === 'string' ? msg : msg.id
      )
    )
    return this
  }
}
<|MERGE_RESOLUTION|>--- conflicted
+++ resolved
@@ -1,460 +1,388 @@
-import { Client } from '../models/client.ts'
-import {
-  AllowedMentionsPayload,
-  ChannelTypes,
-  EmbedPayload,
-  MessageOptions
-} from '../types/channel.ts'
-import { INTERACTION_CALLBACK, WEBHOOK_MESSAGE } from '../types/endpoint.ts'
-import {
-<<<<<<< HEAD
-=======
-  InteractionApplicationCommandData,
->>>>>>> c1a14fda
-  InteractionApplicationCommandOption,
-  InteractionChannelPayload,
-  InteractionPayload,
-  InteractionResponseFlags,
-  InteractionResponsePayload,
-  InteractionResponseType,
-<<<<<<< HEAD
-=======
-  InteractionType,
->>>>>>> c1a14fda
-  SlashCommandOptionType
-} from '../types/slash.ts'
-import { Dict } from '../utils/dict.ts'
-import { Permissions } from '../utils/permissions.ts'
-import { SnowflakeBase } from './base.ts'
-import { Channel } from './channel.ts'
-import { Embed } from './embed.ts'
-import { Guild } from './guild.ts'
-import { Member } from './member.ts'
-import { Message } from './message.ts'
-import { Role } from './role.ts'
-import { GuildTextChannel, TextChannel } from './textChannel.ts'
-import { User } from './user.ts'
-
-interface WebhookMessageOptions extends MessageOptions {
-  embeds?: Embed[]
-  name?: string
-  avatar?: string
-}
-
-type AllWebhookMessageOptions = string | WebhookMessageOptions
-
-/** Interaction Message related Options */
-export interface InteractionMessageOptions {
-  content?: string
-  embeds?: EmbedPayload[]
-  tts?: boolean
-  flags?: number | InteractionResponseFlags[]
-  allowedMentions?: AllowedMentionsPayload
-}
-
-export interface InteractionResponse extends InteractionMessageOptions {
-  /** Type of Interaction Response */
-  type?: InteractionResponseType
-  /** Whether the Message Response should be Ephemeral (only visible to User) or not */
-  ephemeral?: boolean
-}
-
-/** Represents a Channel Object for an Option in Slash Command */
-export class InteractionChannel extends SnowflakeBase {
-  /** Name of the Channel */
-  name: string
-  /** Channel Type */
-  type: ChannelTypes
-  permissions: Permissions
-
-  constructor(client: Client, data: InteractionChannelPayload) {
-    super(client)
-<<<<<<< HEAD
-    this.id = data.id
-=======
->>>>>>> c1a14fda
-    this.name = data.name
-    this.type = data.type
-    this.permissions = new Permissions(data.permissions)
-  }
-
-  /** Resolve to actual Channel object if present in Cache */
-  async resolve<T = Channel>(): Promise<T | undefined> {
-    return this.client.channels.get<T>(this.id)
-  }
-}
-
-export interface InteractionApplicationCommandResolved {
-  users: Dict<InteractionUser>
-  members: Dict<Member>
-  channels: Dict<InteractionChannel>
-  roles: Dict<Role>
-}
-
-export class InteractionUser extends User {
-  member?: Member
-}
-
-export class Interaction extends SnowflakeBase {
-<<<<<<< HEAD
-  /** This will be `SlashClient` in case of `SlashClient#verifyServerRequest` */
-  client!: Client
-  type: number
-  token: string
-  /** Interaction ID */
-  id: string
-  data: InteractionData
-  channel: GuildTextChannel
-  guild?: Guild
-  member?: Member
-  _savedHook?: Webhook
-  _respond?: (data: InteractionResponsePayload) => unknown
-=======
-  /** Type of Interaction */
-  type: InteractionType
-  /** Interaction Token */
-  token: string
-  /** Interaction ID */
-  id: string
-  /** Data sent with Interaction. Only applies to Application Command */
-  data?: InteractionApplicationCommandData
-  /** Channel in which Interaction was initiated */
-  channel?: TextChannel | GuildTextChannel
-  /** Guild in which Interaction was initiated */
-  guild?: Guild
-  /** Member object of who initiated the Interaction */
-  member?: Member
-  /** User object of who invoked Interaction */
-  user: User
-  /** Whether we have responded to Interaction or not */
-  responded: boolean = false
-  /** Resolved data for Snowflakes in Slash Command Arguments */
-  resolved: InteractionApplicationCommandResolved
-  /** Whether response was deferred or not */
-  deferred: boolean = false
-  _httpRespond?: (d: InteractionResponsePayload) => unknown
-  _httpResponded?: boolean
->>>>>>> c1a14fda
-
-  constructor(
-    client: Client,
-    data: InteractionPayload,
-    others: {
-      channel?: TextChannel | GuildTextChannel
-      guild?: Guild
-      member?: Member
-      user: User
-      resolved: InteractionApplicationCommandResolved
-    }
-  ) {
-    super(client)
-    this.type = data.type
-    this.token = data.token
-    this.member = others.member
-    this.id = data.id
-    this.user = others.user
-    this.data = data.data
-    this.guild = others.guild
-    this.channel = others.channel
-    this.resolved = others.resolved
-  }
-
-  /** Name of the Command Used (may change with future additions to Interactions!) */
-  get name(): string | undefined {
-    return this.data?.name
-<<<<<<< HEAD
-  }
-
-  get options(): InteractionApplicationCommandOption[] {
-    return this.data?.options ?? []
-  }
-
-=======
-  }
-
-  get options(): InteractionApplicationCommandOption[] {
-    return this.data?.options ?? []
-  }
-
->>>>>>> c1a14fda
-  /** Get an option by name */
-  option<T>(name: string): T {
-    const op = this.options.find((e) => e.name === name)
-    if (op === undefined || op.value === undefined) return undefined as any
-<<<<<<< HEAD
-    if (op.type === SlashCommandOptionType.USER) {
-      const u: InteractionUser = this.resolved.users[op.value] as any
-      if (this.resolved.members[op.value] !== undefined) u.member = this.resolved.members[op.value]
-      return u as any
-    } else if (op.type === SlashCommandOptionType.ROLE)
-=======
-    if (op.type === SlashCommandOptionType.USER)
-      return this.resolved.users[op.value] as any
-    else if (op.type === SlashCommandOptionType.ROLE)
->>>>>>> c1a14fda
-      return this.resolved.roles[op.value] as any
-    else if (op.type === SlashCommandOptionType.CHANNEL)
-      return this.resolved.channels[op.value] as any
-    else return op.value
-  }
-
-  /** Respond to an Interaction */
-  async respond(data: InteractionResponse): Promise<Interaction> {
-    if (this.responded) throw new Error('Already responded to Interaction')
-    let flags = 0
-    if (data.ephemeral === true) flags |= InteractionResponseFlags.EPHEMERAL
-    if (data.flags !== undefined) {
-      if (Array.isArray(data.flags))
-        flags = data.flags.reduce((p, a) => p | a, flags)
-      else if (typeof data.flags === 'number') flags |= data.flags
-    }
-    const payload: InteractionResponsePayload = {
-      type: data.type ?? InteractionResponseType.CHANNEL_MESSAGE_WITH_SOURCE,
-      data:
-        data.type === undefined ||
-        data.type === InteractionResponseType.CHANNEL_MESSAGE_WITH_SOURCE ||
-        data.type === InteractionResponseType.CHANNEL_MESSAGE
-          ? {
-              content: data.content ?? '',
-              embeds: data.embeds,
-              tts: data.tts ?? false,
-              flags,
-              allowed_mentions: data.allowedMentions ?? undefined
-            }
-          : undefined
-    }
-
-    if (this._httpRespond !== undefined && this._httpResponded !== true) {
-      this._httpResponded = true
-      await this._httpRespond(payload)
-    } else
-      await this.client.rest.post(
-        INTERACTION_CALLBACK(this.id, this.token),
-        payload
-      )
-    this.responded = true
-
-    return this
-  }
-
-  /** Defer the Interaction i.e. let the user know bot is processing and will respond later. You only have 15 minutes to edit the response! */
-  async defer(): Promise<Interaction> {
-    await this.respond({
-      type: InteractionResponseType.DEFERRED_CHANNEL_MESSAGE
-    })
-    this.deferred = true
-    return this
-  }
-
-  /** Reply with a Message to the Interaction */
-  async reply(content: string): Promise<Interaction>
-  async reply(options: InteractionMessageOptions): Promise<Interaction>
-  async reply(
-    content: string,
-    options: InteractionMessageOptions
-  ): Promise<Interaction>
-  async reply(
-    content: string | InteractionMessageOptions,
-    messageOptions?: InteractionMessageOptions
-  ): Promise<Interaction> {
-    let options: InteractionMessageOptions | undefined =
-      typeof content === 'object' ? content : messageOptions
-    if (
-      typeof content === 'object' &&
-      messageOptions !== undefined &&
-      options !== undefined
-    )
-<<<<<<< HEAD
-    this.responded = true
-
-    return this
-  }
-
-  /** Defer the Interaction i.e. let the user know bot is processing and will respond later. You only have 15 minutes to edit the response! */
-  async defer(): Promise<Interaction> {
-    await this.respond({
-      type: InteractionResponseType.DEFERRED_CHANNEL_MESSAGE
-    })
-    this.deferred = true
-    return this
-  }
-
-  /** Reply with a Message to the Interaction */
-  async reply(content: string): Promise<Interaction>
-  async reply(options: InteractionMessageOptions): Promise<Interaction>
-  async reply(
-    content: string,
-    options: InteractionMessageOptions
-  ): Promise<Interaction>
-  async reply(
-    content: string | InteractionMessageOptions,
-    messageOptions?: InteractionMessageOptions
-  ): Promise<Interaction> {
-    let options: InteractionMessageOptions | undefined =
-      typeof content === 'object' ? content : messageOptions
-    if (
-      typeof content === 'object' &&
-      messageOptions !== undefined &&
-      options !== undefined
-    )
-=======
->>>>>>> c1a14fda
-      Object.assign(options, messageOptions)
-    if (options === undefined) options = {}
-    if (typeof content === 'string') Object.assign(options, { content })
-
-    if (this.deferred && this.responded) {
-      await this.editResponse({
-        content: options.content,
-        embeds: options.embeds,
-        flags: options.flags,
-        allowedMentions: options.allowedMentions
-      })
-    } else
-      await this.respond(
-        Object.assign(options, {
-          type: InteractionResponseType.CHANNEL_MESSAGE_WITH_SOURCE
-        })
-      )
-
-    return this
-  }
-
-  /** Edit the original Interaction response */
-  async editResponse(data: {
-    content?: string
-    embeds?: EmbedPayload[]
-    flags?: number | number[]
-    allowedMentions?: AllowedMentionsPayload
-  }): Promise<Interaction> {
-    const url = WEBHOOK_MESSAGE(
-      this.client.user?.id as string,
-      this.token,
-      '@original'
-    )
-    await this.client.rest.patch(url, {
-      content: data.content ?? '',
-      embeds: data.embeds ?? [],
-      flags:
-        typeof data.flags === 'object'
-          ? data.flags.reduce((p, a) => p | a, 0)
-          : data.flags,
-      allowed_mentions: data.allowedMentions
-    })
-    return this
-  }
-
-  /** Delete the original Interaction Response */
-  async deleteResponse(): Promise<Interaction> {
-    const url = WEBHOOK_MESSAGE(
-      this.client.user?.id as string,
-      this.token,
-      '@original'
-    )
-    await this.client.rest.delete(url)
-    return this
-  }
-
-  get url(): string {
-    return `https://discord.com/api/v8/webhooks/${this.client.user?.id}/${this.token}`
-  }
-
-  /** Send a followup message */
-  async send(
-    text?: string | AllWebhookMessageOptions,
-    option?: AllWebhookMessageOptions
-  ): Promise<Message> {
-    if (typeof text === 'object') {
-      option = text
-      text = undefined
-    }
-
-    if (text === undefined && option === undefined) {
-      throw new Error('Either text or option is necessary.')
-    }
-
-    if (option instanceof Embed)
-      option = {
-        embeds: [option]
-      }
-
-    const payload: any = {
-      content: text,
-      embeds:
-        (option as WebhookMessageOptions)?.embed !== undefined
-          ? [(option as WebhookMessageOptions).embed]
-          : (option as WebhookMessageOptions)?.embeds !== undefined
-          ? (option as WebhookMessageOptions).embeds
-          : undefined,
-      file: (option as WebhookMessageOptions)?.file,
-      tts: (option as WebhookMessageOptions)?.tts,
-      allowed_mentions: (option as WebhookMessageOptions)?.allowedMentions
-    }
-
-    if ((option as WebhookMessageOptions)?.name !== undefined) {
-      payload.username = (option as WebhookMessageOptions)?.name
-    }
-
-    if ((option as WebhookMessageOptions)?.avatar !== undefined) {
-      payload.avatar = (option as WebhookMessageOptions)?.avatar
-    }
-
-    if (
-      payload.embeds !== undefined &&
-      payload.embeds instanceof Array &&
-      payload.embeds.length > 10
-    )
-      throw new Error(
-        `Cannot send more than 10 embeds through Interaction Webhook`
-      )
-
-    const resp = await this.client.rest.post(`${this.url}?wait=true`, payload)
-
-    const res = new Message(
-      this.client,
-      resp,
-      (this as unknown) as TextChannel,
-      (this as unknown) as User
-    )
-    await res.mentions.fromPayload(resp)
-    return res
-  }
-
-  /** Edit a Followup message */
-  async editMessage(
-    msg: Message | string,
-    data: {
-      content?: string
-      embeds?: Embed[]
-      file?: any
-      allowed_mentions?: {
-        parse?: string
-        roles?: string[]
-        users?: string[]
-        everyone?: boolean
-      }
-    }
-  ): Promise<Interaction> {
-    await this.client.rest.patch(
-      WEBHOOK_MESSAGE(
-        this.client.user?.id as string,
-        this.token ?? this.client.token,
-        typeof msg === 'string' ? msg : msg.id
-      ),
-      data
-    )
-    return this
-  }
-
-  /** Delete a follow-up Message */
-  async deleteMessage(msg: Message | string): Promise<Interaction> {
-    await this.client.rest.delete(
-      WEBHOOK_MESSAGE(
-        this.client.user?.id as string,
-        this.token ?? this.client.token,
-        typeof msg === 'string' ? msg : msg.id
-      )
-    )
-    return this
-  }
-}
+import { Client } from '../models/client.ts'
+import {
+  AllowedMentionsPayload,
+  ChannelTypes,
+  EmbedPayload,
+  MessageOptions
+} from '../types/channel.ts'
+import { INTERACTION_CALLBACK, WEBHOOK_MESSAGE } from '../types/endpoint.ts'
+import {
+  InteractionApplicationCommandData,
+  InteractionApplicationCommandOption,
+  InteractionChannelPayload,
+  InteractionPayload,
+  InteractionResponseFlags,
+  InteractionResponsePayload,
+  InteractionResponseType,
+  InteractionType,
+  SlashCommandOptionType
+} from '../types/slash.ts'
+import { Dict } from '../utils/dict.ts'
+import { Permissions } from '../utils/permissions.ts'
+import { SnowflakeBase } from './base.ts'
+import { Channel } from './channel.ts'
+import { Embed } from './embed.ts'
+import { Guild } from './guild.ts'
+import { Member } from './member.ts'
+import { Message } from './message.ts'
+import { Role } from './role.ts'
+import { GuildTextChannel, TextChannel } from './textChannel.ts'
+import { User } from './user.ts'
+
+interface WebhookMessageOptions extends MessageOptions {
+  embeds?: Embed[]
+  name?: string
+  avatar?: string
+}
+
+type AllWebhookMessageOptions = string | WebhookMessageOptions
+
+/** Interaction Message related Options */
+export interface InteractionMessageOptions {
+  content?: string
+  embeds?: EmbedPayload[]
+  tts?: boolean
+  flags?: number | InteractionResponseFlags[]
+  allowedMentions?: AllowedMentionsPayload
+}
+
+export interface InteractionResponse extends InteractionMessageOptions {
+  /** Type of Interaction Response */
+  type?: InteractionResponseType
+  /** Whether the Message Response should be Ephemeral (only visible to User) or not */
+  ephemeral?: boolean
+}
+
+/** Represents a Channel Object for an Option in Slash Command */
+export class InteractionChannel extends SnowflakeBase {
+  /** Name of the Channel */
+  name: string
+  /** Channel Type */
+  type: ChannelTypes
+  permissions: Permissions
+
+  constructor(client: Client, data: InteractionChannelPayload) {
+    super(client)
+    this.id = data.id
+    this.name = data.name
+    this.type = data.type
+    this.permissions = new Permissions(data.permissions)
+  }
+
+  /** Resolve to actual Channel object if present in Cache */
+  async resolve<T = Channel>(): Promise<T | undefined> {
+    return this.client.channels.get<T>(this.id)
+  }
+}
+
+export interface InteractionApplicationCommandResolved {
+  users: Dict<InteractionUser>
+  members: Dict<Member>
+  channels: Dict<InteractionChannel>
+  roles: Dict<Role>
+}
+
+export class InteractionUser extends User {
+  member?: Member
+}
+
+export class Interaction extends SnowflakeBase {
+  /** Type of Interaction */
+  type: InteractionType
+  /** Interaction Token */
+  token: string
+  /** Interaction ID */
+  id: string
+  /** Data sent with Interaction. Only applies to Application Command */
+  data?: InteractionApplicationCommandData
+  /** Channel in which Interaction was initiated */
+  channel?: TextChannel | GuildTextChannel
+  /** Guild in which Interaction was initiated */
+  guild?: Guild
+  /** Member object of who initiated the Interaction */
+  member?: Member
+  /** User object of who invoked Interaction */
+  user: User
+  /** Whether we have responded to Interaction or not */
+  responded: boolean = false
+  /** Resolved data for Snowflakes in Slash Command Arguments */
+  resolved: InteractionApplicationCommandResolved
+  /** Whether response was deferred or not */
+  deferred: boolean = false
+  _httpRespond?: (d: InteractionResponsePayload) => unknown
+  _httpResponded?: boolean
+
+  constructor(
+    client: Client,
+    data: InteractionPayload,
+    others: {
+      channel?: TextChannel | GuildTextChannel
+      guild?: Guild
+      member?: Member
+      user: User
+      resolved: InteractionApplicationCommandResolved
+    }
+  ) {
+    super(client)
+    this.type = data.type
+    this.token = data.token
+    this.member = others.member
+    this.id = data.id
+    this.user = others.user
+    this.data = data.data
+    this.guild = others.guild
+    this.channel = others.channel
+    this.resolved = others.resolved
+  }
+
+  /** Name of the Command Used (may change with future additions to Interactions!) */
+  get name(): string | undefined {
+    return this.data?.name
+  }
+
+  get options(): InteractionApplicationCommandOption[] {
+    return this.data?.options ?? []
+  }
+
+  /** Get an option by name */
+  option<T>(name: string): T {
+    const op = this.options.find((e) => e.name === name)
+    if (op === undefined || op.value === undefined) return undefined as any
+    if (op.type === SlashCommandOptionType.USER) {
+      const u: InteractionUser = this.resolved.users[op.value] as any
+      if (this.resolved.members[op.value] !== undefined)
+        u.member = this.resolved.members[op.value]
+      return u as any
+    } else if (op.type === SlashCommandOptionType.ROLE)
+      return this.resolved.roles[op.value] as any
+    else if (op.type === SlashCommandOptionType.CHANNEL)
+      return this.resolved.channels[op.value] as any
+    else return op.value
+  }
+
+  /** Respond to an Interaction */
+  async respond(data: InteractionResponse): Promise<Interaction> {
+    if (this.responded) throw new Error('Already responded to Interaction')
+    let flags = 0
+    if (data.ephemeral === true) flags |= InteractionResponseFlags.EPHEMERAL
+    if (data.flags !== undefined) {
+      if (Array.isArray(data.flags))
+        flags = data.flags.reduce((p, a) => p | a, flags)
+      else if (typeof data.flags === 'number') flags |= data.flags
+    }
+    const payload: InteractionResponsePayload = {
+      type: data.type ?? InteractionResponseType.CHANNEL_MESSAGE_WITH_SOURCE,
+      data:
+        data.type === undefined ||
+        data.type === InteractionResponseType.CHANNEL_MESSAGE_WITH_SOURCE ||
+        data.type === InteractionResponseType.CHANNEL_MESSAGE
+          ? {
+              content: data.content ?? '',
+              embeds: data.embeds,
+              tts: data.tts ?? false,
+              flags,
+              allowed_mentions: data.allowedMentions ?? undefined
+            }
+          : undefined
+    }
+
+    if (this._httpRespond !== undefined && this._httpResponded !== true) {
+      this._httpResponded = true
+      await this._httpRespond(payload)
+    } else
+      await this.client.rest.post(
+        INTERACTION_CALLBACK(this.id, this.token),
+        payload
+      )
+    this.responded = true
+
+    return this
+  }
+
+  /** Defer the Interaction i.e. let the user know bot is processing and will respond later. You only have 15 minutes to edit the response! */
+  async defer(ephemeral = false): Promise<Interaction> {
+    await this.respond({
+      type: InteractionResponseType.DEFERRED_CHANNEL_MESSAGE,
+      flags: ephemeral ? 1 << 6 : 0
+    })
+    this.deferred = true
+    return this
+  }
+
+  /** Reply with a Message to the Interaction */
+  async reply(content: string): Promise<Interaction>
+  async reply(options: InteractionMessageOptions): Promise<Interaction>
+  async reply(
+    content: string,
+    options: InteractionMessageOptions
+  ): Promise<Interaction>
+  async reply(
+    content: string | InteractionMessageOptions,
+    messageOptions?: InteractionMessageOptions
+  ): Promise<Interaction> {
+    let options: InteractionMessageOptions | undefined =
+      typeof content === 'object' ? content : messageOptions
+    if (
+      typeof content === 'object' &&
+      messageOptions !== undefined &&
+      options !== undefined
+    )
+      Object.assign(options, messageOptions)
+    if (options === undefined) options = {}
+    if (typeof content === 'string') Object.assign(options, { content })
+
+    if (this.deferred && this.responded) {
+      await this.editResponse({
+        content: options.content,
+        embeds: options.embeds,
+        flags: options.flags,
+        allowedMentions: options.allowedMentions
+      })
+    } else
+      await this.respond(
+        Object.assign(options, {
+          type: InteractionResponseType.CHANNEL_MESSAGE_WITH_SOURCE
+        })
+      )
+
+    return this
+  }
+
+  /** Edit the original Interaction response */
+  async editResponse(data: {
+    content?: string
+    embeds?: EmbedPayload[]
+    flags?: number | number[]
+    allowedMentions?: AllowedMentionsPayload
+  }): Promise<Interaction> {
+    const url = WEBHOOK_MESSAGE(
+      this.client.user?.id as string,
+      this.token,
+      '@original'
+    )
+    await this.client.rest.patch(url, {
+      content: data.content ?? '',
+      embeds: data.embeds ?? [],
+      flags:
+        typeof data.flags === 'object'
+          ? data.flags.reduce((p, a) => p | a, 0)
+          : data.flags,
+      allowed_mentions: data.allowedMentions
+    })
+    return this
+  }
+
+  /** Delete the original Interaction Response */
+  async deleteResponse(): Promise<Interaction> {
+    const url = WEBHOOK_MESSAGE(
+      this.client.user?.id as string,
+      this.token,
+      '@original'
+    )
+    await this.client.rest.delete(url)
+    return this
+  }
+
+  get url(): string {
+    return `https://discord.com/api/v8/webhooks/${this.client.user?.id}/${this.token}`
+  }
+
+  /** Send a followup message */
+  async send(
+    text?: string | AllWebhookMessageOptions,
+    option?: AllWebhookMessageOptions
+  ): Promise<Message> {
+    if (typeof text === 'object') {
+      option = text
+      text = undefined
+    }
+
+    if (text === undefined && option === undefined) {
+      throw new Error('Either text or option is necessary.')
+    }
+
+    if (option instanceof Embed)
+      option = {
+        embeds: [option]
+      }
+
+    const payload: any = {
+      content: text,
+      embeds:
+        (option as WebhookMessageOptions)?.embed !== undefined
+          ? [(option as WebhookMessageOptions).embed]
+          : (option as WebhookMessageOptions)?.embeds !== undefined
+          ? (option as WebhookMessageOptions).embeds
+          : undefined,
+      file: (option as WebhookMessageOptions)?.file,
+      tts: (option as WebhookMessageOptions)?.tts,
+      allowed_mentions: (option as WebhookMessageOptions)?.allowedMentions
+    }
+
+    if ((option as WebhookMessageOptions)?.name !== undefined) {
+      payload.username = (option as WebhookMessageOptions)?.name
+    }
+
+    if ((option as WebhookMessageOptions)?.avatar !== undefined) {
+      payload.avatar = (option as WebhookMessageOptions)?.avatar
+    }
+
+    if (
+      payload.embeds !== undefined &&
+      payload.embeds instanceof Array &&
+      payload.embeds.length > 10
+    )
+      throw new Error(
+        `Cannot send more than 10 embeds through Interaction Webhook`
+      )
+
+    const resp = await this.client.rest.post(`${this.url}?wait=true`, payload)
+
+    const res = new Message(
+      this.client,
+      resp,
+      (this as unknown) as TextChannel,
+      (this as unknown) as User
+    )
+    await res.mentions.fromPayload(resp)
+    return res
+  }
+
+  /** Edit a Followup message */
+  async editMessage(
+    msg: Message | string,
+    data: {
+      content?: string
+      embeds?: Embed[]
+      file?: any
+      allowed_mentions?: {
+        parse?: string
+        roles?: string[]
+        users?: string[]
+        everyone?: boolean
+      }
+    }
+  ): Promise<Interaction> {
+    await this.client.rest.patch(
+      WEBHOOK_MESSAGE(
+        this.client.user?.id as string,
+        this.token ?? this.client.token,
+        typeof msg === 'string' ? msg : msg.id
+      ),
+      data
+    )
+    return this
+  }
+
+  /** Delete a follow-up Message */
+  async deleteMessage(msg: Message | string): Promise<Interaction> {
+    await this.client.rest.delete(
+      WEBHOOK_MESSAGE(
+        this.client.user?.id as string,
+        this.token ?? this.client.token,
+        typeof msg === 'string' ? msg : msg.id
+      )
+    )
+    return this
+  }
+}
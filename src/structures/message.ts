--- conflicted
+++ resolved
@@ -26,12 +26,9 @@
 import type { Emoji } from './emoji.ts'
 import type { InteractionType } from '../types/interactions.ts'
 import { encodeText } from '../utils/encoding.ts'
-<<<<<<< HEAD
 import { MessageComponentData } from '../types/messageComponents.ts'
 import { transformComponentPayload } from '../utils/components.ts'
-=======
 import { ThreadChannel } from './threadChannel.ts'
->>>>>>> 51cb35c2
 
 type AllMessageOptions = MessageOptions | Embed
 

--- conflicted
+++ resolved
@@ -6,12 +6,9 @@
 import type { ImageSize, ImageFormats } from '../types/cdn.ts'
 import { DEFAULT_USER_AVATAR, USER_AVATAR } from '../types/endpoint.ts'
 import type { DMChannel } from './dmChannel.ts'
-<<<<<<< HEAD
-import { IResolvable } from './resolvable.ts'
-=======
 import { AllMessageOptions } from './textChannel.ts'
 import { Message } from './message.ts'
->>>>>>> 42f394b2
+import { IResolvable } from './resolvable.ts'
 
 export class User extends SnowflakeBase {
   id: string
@@ -100,25 +97,6 @@
   async createDM(): Promise<DMChannel> {
     return this.client.createDM(this)
   }
-<<<<<<< HEAD
-}
-
-export class UserResolvable extends SnowflakeBase implements IResolvable<User> {
-  constructor(client: Client, public id: string) {
-    super(client)
-  }
-
-  async get(): Promise<User | undefined> {
-    return this.client.users.get(this.id)
-  }
-
-  async fetch(): Promise<User> {
-    return this.client.users.fetch(this.id)
-  }
-
-  async resolve(): Promise<User | undefined> {
-    return this.client.users.resolve(this.id)
-=======
 
   async resolveDM(): Promise<DMChannel> {
     const dmID = await this.client.channels.getUserDM(this.id)
@@ -139,6 +117,23 @@
   ): Promise<Message> {
     const dm = await this.resolveDM()
     return dm.send(content, options)
->>>>>>> 42f394b2
+  }
+}
+
+export class UserResolvable extends SnowflakeBase implements IResolvable<User> {
+  constructor(client: Client, public id: string) {
+    super(client)
+  }
+
+  async get(): Promise<User | undefined> {
+    return this.client.users.get(this.id)
+  }
+
+  async fetch(): Promise<User> {
+    return this.client.users.fetch(this.id)
+  }
+
+  async resolve(): Promise<User | undefined> {
+    return this.client.users.resolve(this.id)
   }
 }
import {
  MessageComponentEmoji,
  MessageComponentPayload
} from '../types/messageComponents.ts'

export type ElementType = 'Root' | 'ActionRow' | 'Button' | 'Select' | 'Option'
export type ButtonStyleName =
  | 'primary'
  | 'secondary'
  | 'success'
  | 'danger'
  | 'link'
  | 'blurple'
  | 'grey'
  | 'red'
  | 'green'

export interface Element<T = any> {
  type: ElementType
  props: T
  children?: Element[]
}

export type Component<T = any> = (props?: T, children?: any) => Element<T>

/** Represents a row containing other components. All components must go inside Action Rows. */
export function ActionRow(props: {}, children: Element[]): Element<{}> {
  return {
    type: 'ActionRow',
    props,
    children
  }
}

export interface ButtonProps {
  id?: string
  label?: string
  style: ButtonStyleName
  url?: string
  disabled?: boolean
  emoji?: MessageComponentEmoji
}

/** A button component */
export function Button(
  props: ButtonProps,
  _children: undefined
): Element<ButtonProps> {
  return {
    type: 'Button',
    props,
    children: undefined
  }
}

export interface SelectProps {
  id: string
  placeholder?: string
  minValues?: number
  maxValues?: number
}

/** Select (drop down) component. Allows user to choose one or more options */
export function Select(
  props: SelectProps,
  children: Array<Array<Element<OptionProps>>>
): Element<SelectProps> {
  return {
    type: 'Select',
    props,
    children: children[0] // FIXME: Why is it double nested?
  }
}

export interface OptionProps {
  label: string
  value: string
  description?: string
  emoji?: MessageComponentEmoji
  default?: boolean
}

/** An option or choice for Select Component */
export function Option(
  props: OptionProps,
  _children: undefined
): Element<OptionProps> {
  return {
    type: 'Option',
    props,
    children: undefined
  }
}

/** TSX compiles down to BotUI.createElement */
// eslint-disable-next-line @typescript-eslint/no-extraneous-class
export class BotUI {
  static createElement<T = any>(
    component: Component<T>,
    props: T,
    ...children: Array<Element<ButtonProps | SelectProps>>
  ): Element<T> {
    if (component === undefined) return undefined as any
    const element = component(props, children)
    return element
  }
}

function resolveStyle(name: ButtonStyleName): number {
  switch (name) {
    case 'primary':
    case 'blurple':
      return 1
    case 'secondary':
    case 'grey':
      return 2
    case 'success':
    case 'green':
      return 3
    case 'danger':
    case 'red':
      return 4
    case 'link':
      return 5
    default:
      throw new Error(`Invalid style: ${name}`)
  }
}

/** Fragment is like the root component which converts TSX elements into Component Payload */
export function fragment(
  props: null,
  components: Element[]
): MessageComponentPayload[] {
  if (props !== null) throw new Error('Root fragment does not accept props')
  const res: MessageComponentPayload[] = []

  components.flat().forEach((component) => {
    if (typeof component !== 'object' || component === null) return
    if (component.type !== 'ActionRow') {
      throw new Error('Only ActionRow components may appear at top level')
    }
    const row: MessageComponentPayload = {
      type: 1,
      components: []
    }

<<<<<<< HEAD
    component.children
      ?.flat()
      .forEach((el: Element<ButtonProps & SelectProps>) => {
        if (el.type !== 'Button' && el.type !== 'Select') {
          throw new Error('Invalid second level component: ' + el.type)
        }

        row.components?.push({
          type: el.type === 'Button' ? 2 : 3,
          custom_id: el.props.id,
          label: el.props.label,
          style:
            el.props.style !== undefined
              ? resolveStyle(el.props.style)
              : undefined,
          url: el.props.url,
          emoji: el.props.emoji,
          min_values: el.props.minValues,
          max_values: el.props.maxValues,
          placeholder: el.props.placeholder,
          disabled: el.props.disabled,
          options: Array.isArray(el.children)
            ? el.children.map((e) => {
                return e.props
              })
            : undefined
        })
=======
    component.children?.flat(2).forEach((el: Element<ButtonProps & SelectProps>) => {
      if (el.type !== 'Button' && el.type !== 'Select') {
        throw new Error('Invalid second level component: ' + el.type)
      }

      row.components?.push({
        type: el.type === 'Button' ? 2 : 3,
        custom_id: el.props.id,
        label: el.props.label,
        style:
          el.props.style !== undefined
            ? resolveStyle(el.props.style)
            : undefined,
        url: el.props.url,
        emoji: el.props.emoji,
        min_values: el.props.minValues,
        max_values: el.props.maxValues,
        placeholder: el.props.placeholder,
        disabled: el.props.disabled,
        options: Array.isArray(el.children)
          ? el.children.map((e) => {
              return e.props
            })
          : undefined
>>>>>>> 66f81c61
      })

    if (row.components !== undefined && row.components.length > 5) {
      throw new Error('An Action Row may only have 5 components at max')
    }

    res.push(row)
  })

  if (res.length > 5) {
    throw new Error(`Max number of components exceeded ${res.length}`)
  }

  return res
}
<|MERGE_RESOLUTION|>--- conflicted
+++ resolved
@@ -1,216 +1,187 @@
-import {
-  MessageComponentEmoji,
-  MessageComponentPayload
-} from '../types/messageComponents.ts'
-
-export type ElementType = 'Root' | 'ActionRow' | 'Button' | 'Select' | 'Option'
-export type ButtonStyleName =
-  | 'primary'
-  | 'secondary'
-  | 'success'
-  | 'danger'
-  | 'link'
-  | 'blurple'
-  | 'grey'
-  | 'red'
-  | 'green'
-
-export interface Element<T = any> {
-  type: ElementType
-  props: T
-  children?: Element[]
-}
-
-export type Component<T = any> = (props?: T, children?: any) => Element<T>
-
-/** Represents a row containing other components. All components must go inside Action Rows. */
-export function ActionRow(props: {}, children: Element[]): Element<{}> {
-  return {
-    type: 'ActionRow',
-    props,
-    children
-  }
-}
-
-export interface ButtonProps {
-  id?: string
-  label?: string
-  style: ButtonStyleName
-  url?: string
-  disabled?: boolean
-  emoji?: MessageComponentEmoji
-}
-
-/** A button component */
-export function Button(
-  props: ButtonProps,
-  _children: undefined
-): Element<ButtonProps> {
-  return {
-    type: 'Button',
-    props,
-    children: undefined
-  }
-}
-
-export interface SelectProps {
-  id: string
-  placeholder?: string
-  minValues?: number
-  maxValues?: number
-}
-
-/** Select (drop down) component. Allows user to choose one or more options */
-export function Select(
-  props: SelectProps,
-  children: Array<Array<Element<OptionProps>>>
-): Element<SelectProps> {
-  return {
-    type: 'Select',
-    props,
-    children: children[0] // FIXME: Why is it double nested?
-  }
-}
-
-export interface OptionProps {
-  label: string
-  value: string
-  description?: string
-  emoji?: MessageComponentEmoji
-  default?: boolean
-}
-
-/** An option or choice for Select Component */
-export function Option(
-  props: OptionProps,
-  _children: undefined
-): Element<OptionProps> {
-  return {
-    type: 'Option',
-    props,
-    children: undefined
-  }
-}
-
-/** TSX compiles down to BotUI.createElement */
-// eslint-disable-next-line @typescript-eslint/no-extraneous-class
-export class BotUI {
-  static createElement<T = any>(
-    component: Component<T>,
-    props: T,
-    ...children: Array<Element<ButtonProps | SelectProps>>
-  ): Element<T> {
-    if (component === undefined) return undefined as any
-    const element = component(props, children)
-    return element
-  }
-}
-
-function resolveStyle(name: ButtonStyleName): number {
-  switch (name) {
-    case 'primary':
-    case 'blurple':
-      return 1
-    case 'secondary':
-    case 'grey':
-      return 2
-    case 'success':
-    case 'green':
-      return 3
-    case 'danger':
-    case 'red':
-      return 4
-    case 'link':
-      return 5
-    default:
-      throw new Error(`Invalid style: ${name}`)
-  }
-}
-
-/** Fragment is like the root component which converts TSX elements into Component Payload */
-export function fragment(
-  props: null,
-  components: Element[]
-): MessageComponentPayload[] {
-  if (props !== null) throw new Error('Root fragment does not accept props')
-  const res: MessageComponentPayload[] = []
-
-  components.flat().forEach((component) => {
-    if (typeof component !== 'object' || component === null) return
-    if (component.type !== 'ActionRow') {
-      throw new Error('Only ActionRow components may appear at top level')
-    }
-    const row: MessageComponentPayload = {
-      type: 1,
-      components: []
-    }
-
-<<<<<<< HEAD
-    component.children
-      ?.flat()
-      .forEach((el: Element<ButtonProps & SelectProps>) => {
-        if (el.type !== 'Button' && el.type !== 'Select') {
-          throw new Error('Invalid second level component: ' + el.type)
-        }
-
-        row.components?.push({
-          type: el.type === 'Button' ? 2 : 3,
-          custom_id: el.props.id,
-          label: el.props.label,
-          style:
-            el.props.style !== undefined
-              ? resolveStyle(el.props.style)
-              : undefined,
-          url: el.props.url,
-          emoji: el.props.emoji,
-          min_values: el.props.minValues,
-          max_values: el.props.maxValues,
-          placeholder: el.props.placeholder,
-          disabled: el.props.disabled,
-          options: Array.isArray(el.children)
-            ? el.children.map((e) => {
-                return e.props
-              })
-            : undefined
-        })
-=======
-    component.children?.flat(2).forEach((el: Element<ButtonProps & SelectProps>) => {
-      if (el.type !== 'Button' && el.type !== 'Select') {
-        throw new Error('Invalid second level component: ' + el.type)
-      }
-
-      row.components?.push({
-        type: el.type === 'Button' ? 2 : 3,
-        custom_id: el.props.id,
-        label: el.props.label,
-        style:
-          el.props.style !== undefined
-            ? resolveStyle(el.props.style)
-            : undefined,
-        url: el.props.url,
-        emoji: el.props.emoji,
-        min_values: el.props.minValues,
-        max_values: el.props.maxValues,
-        placeholder: el.props.placeholder,
-        disabled: el.props.disabled,
-        options: Array.isArray(el.children)
-          ? el.children.map((e) => {
-              return e.props
-            })
-          : undefined
->>>>>>> 66f81c61
-      })
-
-    if (row.components !== undefined && row.components.length > 5) {
-      throw new Error('An Action Row may only have 5 components at max')
-    }
-
-    res.push(row)
-  })
-
-  if (res.length > 5) {
-    throw new Error(`Max number of components exceeded ${res.length}`)
-  }
-
-  return res
-}
+import {
+  MessageComponentEmoji,
+  MessageComponentPayload
+} from '../types/messageComponents.ts'
+
+export type ElementType = 'Root' | 'ActionRow' | 'Button' | 'Select' | 'Option'
+export type ButtonStyleName =
+  | 'primary'
+  | 'secondary'
+  | 'success'
+  | 'danger'
+  | 'link'
+  | 'blurple'
+  | 'grey'
+  | 'red'
+  | 'green'
+
+export interface Element<T = any> {
+  type: ElementType
+  props: T
+  children?: Element[]
+}
+
+export type Component<T = any> = (props?: T, children?: any) => Element<T>
+
+/** Represents a row containing other components. All components must go inside Action Rows. */
+export function ActionRow(props: {}, children: Element[]): Element<{}> {
+  return {
+    type: 'ActionRow',
+    props,
+    children
+  }
+}
+
+export interface ButtonProps {
+  id?: string
+  label?: string
+  style: ButtonStyleName
+  url?: string
+  disabled?: boolean
+  emoji?: MessageComponentEmoji
+}
+
+/** A button component */
+export function Button(
+  props: ButtonProps,
+  _children: undefined
+): Element<ButtonProps> {
+  return {
+    type: 'Button',
+    props,
+    children: undefined
+  }
+}
+
+export interface SelectProps {
+  id: string
+  placeholder?: string
+  minValues?: number
+  maxValues?: number
+}
+
+/** Select (drop down) component. Allows user to choose one or more options */
+export function Select(
+  props: SelectProps,
+  children: Array<Array<Element<OptionProps>>>
+): Element<SelectProps> {
+  return {
+    type: 'Select',
+    props,
+    children: children[0] // FIXME: Why is it double nested?
+  }
+}
+
+export interface OptionProps {
+  label: string
+  value: string
+  description?: string
+  emoji?: MessageComponentEmoji
+  default?: boolean
+}
+
+/** An option or choice for Select Component */
+export function Option(
+  props: OptionProps,
+  _children: undefined
+): Element<OptionProps> {
+  return {
+    type: 'Option',
+    props,
+    children: undefined
+  }
+}
+
+/** TSX compiles down to BotUI.createElement */
+// eslint-disable-next-line @typescript-eslint/no-extraneous-class
+export class BotUI {
+  static createElement<T = any>(
+    component: Component<T>,
+    props: T,
+    ...children: Array<Element<ButtonProps | SelectProps>>
+  ): Element<T> {
+    if (component === undefined) return undefined as any
+    const element = component(props, children)
+    return element
+  }
+}
+
+function resolveStyle(name: ButtonStyleName): number {
+  switch (name) {
+    case 'primary':
+    case 'blurple':
+      return 1
+    case 'secondary':
+    case 'grey':
+      return 2
+    case 'success':
+    case 'green':
+      return 3
+    case 'danger':
+    case 'red':
+      return 4
+    case 'link':
+      return 5
+    default:
+      throw new Error(`Invalid style: ${name}`)
+  }
+}
+
+/** Fragment is like the root component which converts TSX elements into Component Payload */
+export function fragment(
+  props: null,
+  components: Element[]
+): MessageComponentPayload[] {
+  if (props !== null) throw new Error('Root fragment does not accept props')
+  const res: MessageComponentPayload[] = []
+
+  components.flat(2).forEach((component) => {
+    if (typeof component !== 'object' || component === null) return
+    if (component.type !== 'ActionRow') {
+      throw new Error('Only ActionRow components may appear at top level')
+    }
+    const row: MessageComponentPayload = {
+      type: 1,
+      components: []
+    }
+
+    component.children?.flat(2).forEach((el: Element<ButtonProps & SelectProps>) => {
+      if (el.type !== 'Button' && el.type !== 'Select') {
+        throw new Error('Invalid second level component: ' + el.type)
+      }
+
+      row.components?.push({
+        type: el.type === 'Button' ? 2 : 3,
+        custom_id: el.props.id,
+        label: el.props.label,
+        style:
+          el.props.style !== undefined
+            ? resolveStyle(el.props.style)
+            : undefined,
+        url: el.props.url,
+        emoji: el.props.emoji,
+        min_values: el.props.minValues,
+        max_values: el.props.maxValues,
+        placeholder: el.props.placeholder,
+        disabled: el.props.disabled,
+        options: Array.isArray(el.children)
+          ? el.children.map((e) => {
+              return e.props
+            })
+          : undefined
+      })
+    })
+
+    if (row.components !== undefined && row.components.length > 5) {
+      throw new Error('An Action Row may only have 5 components at max')
+    }
+
+    res.push(row)
+  })
+
+  if (res.length > 5) {
+    throw new Error(`Max number of components exceeded ${res.length}`)
+  }
+
+  return res
+}
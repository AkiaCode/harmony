--- conflicted
+++ resolved
@@ -190,26 +190,7 @@
 export type { Colors } from './src/utils/colorutil.ts'
 export { StoreChannel } from './src/structures/guildStoreChannel.ts'
 export { StageVoiceChannel } from './src/structures/guildVoiceStageChannel.ts'
-<<<<<<< HEAD
 export { default as getChannelByType } from './src/utils/channel.ts'
 export * from './src/structures/threadChannel.ts'
 export * from './src/structures/resolvable.ts'
-export * from './src/utils/channelTypes.ts'
-=======
-export {
-  isCategoryChannel,
-  isDMChannel,
-  isGroupDMChannel,
-  isGuildBasedTextChannel,
-  isGuildChannel,
-  isGuildTextChannel,
-  isNewsChannel,
-  isStageVoiceChannel,
-  isStoreChannel,
-  isTextChannel,
-  isVoiceChannel,
-  default as getChannelByType
-} from './src/utils/channel.ts'
-export * from './src/utils/interactions.ts'
-export * from "./src/utils/command.ts"
->>>>>>> 42f394b2
+export * from './src/utils/channelTypes.ts'
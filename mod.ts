--- conflicted
+++ resolved
@@ -175,23 +175,4 @@
 export * from './src/cache/redis.ts'
 export { ColorUtil } from './src/utils/colorutil.ts'
 export type { Colors } from './src/utils/colorutil.ts'
-<<<<<<< HEAD
-export { StageVoiceChannel } from './src/structures/guildVoiceStageChannel.ts'
-=======
-export { StoreChannel } from './src/structures/guildStoreChannel.ts'
-export { StageVoiceChannel } from './src/structures/guildStageVoiceChannel.ts'
-export {
-  isCategoryChannel,
-  isDMChannel,
-  isGroupDMChannel,
-  isGuildBasedTextChannel,
-  isGuildChannel,
-  isGuildTextChannel,
-  isNewsChannel,
-  isStageVoiceChannel,
-  isStoreChannel,
-  isTextChannel,
-  isVoiceChannel,
-  default as getChannelByType
-} from './src/utils/channel.ts'
->>>>>>> 3868d29e
+export { StageVoiceChannel } from './src/structures/guildVoiceStageChannel.ts'